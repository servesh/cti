/*********************************************************************************\
 * Frontend.hpp - define workload manager frontend interface and common base class
 *
 * Copyright 2014-2019 Cray Inc.    All Rights Reserved.
 *
 * Unpublished Proprietary Information.
 * This unpublished work is protected to trade secret, copyright and other laws.
 * Except as permitted by contract or express written permission of Cray Inc.,
 * no part of this work or its content may be used, reproduced or disclosed
 * in any form.
 *
 *********************************************************************************/

#pragma once

#include <cstdarg>
#include <unistd.h>

#include <atomic>
#include <memory>
#include <mutex>
#include <string>
#include <unordered_set>
#include <vector>

#include <pwd.h>

#include "cti_fe_iface.hpp"

#include "useful/cti_log.h"
#include "useful/cti_useful.h"
#include "daemon/cti_fe_daemon_iface.hpp"

struct CTIHost {
    std::string hostname;
    size_t      numPEs;
};

using CStr      = const char*;
using CArgArray = const char* const[];

<<<<<<< HEAD
/* CTI Frontend state accessors */

std::string const& _cti_getCfgDir();
std::string const& _cti_getBaseDir();
std::string const& _cti_getLdAuditPath();
std::string const& _cti_getFEDaemonPath();
std::string const& _cti_getBEDaemonPath();
Logger&   _cti_getLogger();

=======
>>>>>>> 7caeb4ca
/* CTI Frontend object interfaces */

// This is used to ensure the static global pointers get cleaned up upon exit
class Frontend_cleanup final {
public:
    Frontend_cleanup() = default;
    ~Frontend_cleanup();
};

// Forward declarations
class App;

/*
**
** The Frontend object is defined below. It defines the generic WLM interface that
** all implementations must implement. It is an abstract base class, so we are
** never able to instantiate a Frontend object without the specialization that
** implements the generic WLM interface. Anything that is frontend related, but
** not WLM specific should be implemented directly in the base Frontend.
*/
class Frontend {
public: // impl.-specific interface that derived type must implement
    // wlm type
    virtual cti_wlm_type
    getWLMType() const = 0;

    // launch application with barrier
    virtual std::weak_ptr<App>
    launchBarrier(CArgArray launcher_argv, int stdout_fd, int stderr_fd,
                  CStr inputFile, CStr chdirPath, CArgArray env_list) = 0;

    // create an application instance from an already-running job (the number of IDs used to
    // represent a job is implementation-defined)
    virtual std::weak_ptr<App>
    registerJob(size_t numIds, ...) = 0;

    // get hostname of current node
    virtual std::string
    getHostname(void) const = 0;

private: // Private static data members that are accessed only via base frontend
    static std::atomic<Frontend*>               m_instance;
    static std::mutex                           m_mutex;
    static std::unique_ptr<Frontend_cleanup>    m_cleanup;

private: // Private data members usable only by the base Frontend
    FE_iface            m_iface;

protected: // Protected data members that belong to any frontend
    struct passwd       m_pwd;
    std::vector<char>   m_pwd_buf;
    // Directory paths
    std::string         m_cfg_dir;
    std::string         m_base_dir;
    std::string         m_ld_audit_path;
    std::string         m_overwatch_path;
    std::string         m_dlaunch_path;

protected: // Ownership sets
    // Frontends have direct ownership of all App objects
    std::unordered_set<std::shared_ptr<App>>    m_apps;

public: // Values set by cti_setAttribute
    bool                m_stage_deps;

private: // Private static utility methods used by the generic frontend
    // get the logger associated with the frontend - can only construct logger
    // after fe instantiation!
    static cti::Logger& getLogger(void);
    // get the frontend type for this system
    static cti_wlm_type detect_Frontend();

public: // Public static utility methods - Try to keep these to a minimum
    // Get the singleton instance to the Frontend
    static Frontend& inst();
    // Used to destroy the singleton
    static void destroy();

private: // Private utility methods used by the generic frontend
    static bool isRunningOnBackend() { return (getenv(BE_GUARD_ENV_VAR) != nullptr); }
    // use user info to build unique staging path; optionally create the staging direcotry
    std::string findCfgDir(struct passwd& pwd);
    // find the base CTI directory from the environment and verify its permissions
    std::string findBaseDir(void);
    // Try to cleanup old files left in the cfg dir during the ctor.
    void doFileCleanup();

// FIXME: Remove the overwatch stuff after integration
public:
    cti::overwatch_handle make_overwatch_handle(pid_t targetPid);

public: // Public interface to generic WLM-agnostic capabilities
    // Write to the log file associated with the Frontend
    template <typename... Args>
    void writeLog(char const* fmt, Args&&... args)
    {
        getLogger().write(fmt, std::forward<Args>(args)...);
    }
    // Remove an app object
    void removeApp(std::shared_ptr<App> app)
    {
        // drop the shared_ptr
        m_apps.erase(app);
    }
    // Interface accessor - guarantees access via singleton object
    FE_iface& Iface() { return m_iface; }
    // Register a cleanup file
    void addFileCleanup(std::string file);
    // Accessors
    std::string getCfgDir() { return m_cfg_dir; }
    std::string getBaseDir() { return m_base_dir; }
    std::string getLdAuditPath() { return m_ld_audit_path; }
    std::string getOverwatchPath() { return m_overwatch_path; }
    std::string getDlaunchPath() { return m_dlaunch_path; }

protected: // Constructor/destructors
    Frontend();
public:
    virtual ~Frontend() = default;
    Frontend(const Frontend&) = delete;
    Frontend& operator=(const Frontend&) = delete;
};

// Forward declarations
class Session;

// This is the app instance interface that all wlms should implement.
// We only create weak_ptr to the base, not the derived.
// XXX: This takes a reference to the fe object. Once we move to C++20 we can
// use std:atomic on shared_ptr and weak_ptr, so rethink the design then.
class App : public std::enable_shared_from_this<App> {
public: // impl.-specific interface that derived type must implement
    /* app host setup accessors */

    // return the string version of the job identifer
    virtual std::string getJobId() const = 0;

    // get hostname where the job launcher was started
    virtual std::string getLauncherHostname() const = 0;

    // get backend base directory used for staging
    virtual std::string getToolPath() const = 0;

    // get backend directory where the pmi_attribs file can be found
    virtual std::string getAttribsPath() const = 0;

    /* app file setup accessors */

    // extra wlm specific binaries required by backend library
    virtual std::vector<std::string> getExtraBinaries() const { return {}; }

    // extra wlm specific libraries required by backend library
    virtual std::vector<std::string> getExtraLibraries() const { return {}; }

    // extra wlm specific library directories required by backend library
    virtual std::vector<std::string> getExtraLibDirs() const { return {}; }

    // extra wlm specific files required by backend library
    virtual std::vector<std::string> getExtraFiles() const { return {}; }

    /* running app information accessors */

    // retrieve number of PEs in app
    virtual size_t getNumPEs() const = 0;

    // retrieve number of compute nodes in app
    virtual size_t getNumHosts() const = 0;

    // get hosts list for app
    virtual std::vector<std::string> getHostnameList() const = 0;

    // get PE rank/host placement for app
    virtual std::vector<CTIHost> getHostsPlacement() const = 0;

    /* running app interaction interface */

    // release app from barrier
    virtual void releaseBarrier() = 0;

    // kill application
    virtual void kill(int signal) = 0;

    // ship package to backends
    virtual void shipPackage(std::string const& tarPath) const = 0;

    // start backend tool daemon
    virtual void startDaemon(CArgArray argv) = 0;

protected: // Protected data members that belong to any App
    // Reference to Frontend associated with App
    Frontend& m_frontend;
    // Apps have direct ownership of all Session objects underneath it
    std::unordered_set<std::shared_ptr<Session>> m_sessions;

public:
    // App specific logger
    template <typename... Args>
    void writeLog(char const* fmt, Args&&... args) const {
        m_frontend.writeLog((getJobId() + ":" + fmt).c_str(), std::forward<Args>(args)...);
    }

public: // Public interface to generic WLM-agnostic capabilities
    // Create a new session associated with this app
    std::weak_ptr<Session> createSession() {
        auto ret = m_sessions.emplace(std::make_shared<Session>(*this));
        if (!ret.second) {
            throw std::runtime_error("Failed to create new Session object.");
        }
        return *ret.first;
    }
    // Remove a session object
    void removeSession(std::shared_ptr<Session>& sess) {
        // drop the shared_ptr
        m_sessions.erase(sess);
    }
    // Frontend acessor
    // TODO: When we switch to std::atomic on shared_ptr with C++20,
    // this can return a shared_ptr handle instead.
    Frontend& getFrontend() { return m_frontend; }

public: // Constructor/destructors
    App(Frontend& fe)
    : m_frontend{fe}, m_sessions{}
    { }
    virtual ~App() = default;
    App(const App&) = delete;
    App& operator=(const App&) = delete;
};<|MERGE_RESOLUTION|>--- conflicted
+++ resolved
@@ -26,10 +26,10 @@
 #include <pwd.h>
 
 #include "cti_fe_iface.hpp"
+#include "daemon/cti_fe_daemon_iface.hpp"
 
 #include "useful/cti_log.h"
 #include "useful/cti_useful.h"
-#include "daemon/cti_fe_daemon_iface.hpp"
 
 struct CTIHost {
     std::string hostname;
@@ -39,18 +39,6 @@
 using CStr      = const char*;
 using CArgArray = const char* const[];
 
-<<<<<<< HEAD
-/* CTI Frontend state accessors */
-
-std::string const& _cti_getCfgDir();
-std::string const& _cti_getBaseDir();
-std::string const& _cti_getLdAuditPath();
-std::string const& _cti_getFEDaemonPath();
-std::string const& _cti_getBEDaemonPath();
-Logger&   _cti_getLogger();
-
-=======
->>>>>>> 7caeb4ca
 /* CTI Frontend object interfaces */
 
 // This is used to ensure the static global pointers get cleaned up upon exit
@@ -98,18 +86,17 @@
 
 private: // Private data members usable only by the base Frontend
     FE_iface            m_iface;
-
-protected: // Protected data members that belong to any frontend
-    struct passwd       m_pwd;
-    std::vector<char>   m_pwd_buf;
+    FE_daemon           m_daemon;
     // Directory paths
     std::string         m_cfg_dir;
     std::string         m_base_dir;
     std::string         m_ld_audit_path;
-    std::string         m_overwatch_path;
-    std::string         m_dlaunch_path;
-
-protected: // Ownership sets
+    std::string         m_fe_daemon_path;
+    std::string         m_be_daemon_path;
+
+protected: // Protected data members that belong to any frontend
+    struct passwd       m_pwd;
+    std::vector<char>   m_pwd_buf;
     // Frontends have direct ownership of all App objects
     std::unordered_set<std::shared_ptr<App>>    m_apps;
 
@@ -138,10 +125,6 @@
     // Try to cleanup old files left in the cfg dir during the ctor.
     void doFileCleanup();
 
-// FIXME: Remove the overwatch stuff after integration
-public:
-    cti::overwatch_handle make_overwatch_handle(pid_t targetPid);
-
 public: // Public interface to generic WLM-agnostic capabilities
     // Write to the log file associated with the Frontend
     template <typename... Args>
@@ -157,14 +140,15 @@
     }
     // Interface accessor - guarantees access via singleton object
     FE_iface& Iface() { return m_iface; }
+    // Daemon accessor - guarantees access via singleton object
+    FE_daemon& Daemon() { return m_daemon; }
     // Register a cleanup file
     void addFileCleanup(std::string file);
     // Accessors
     std::string getCfgDir() { return m_cfg_dir; }
     std::string getBaseDir() { return m_base_dir; }
     std::string getLdAuditPath() { return m_ld_audit_path; }
-    std::string getOverwatchPath() { return m_overwatch_path; }
-    std::string getDlaunchPath() { return m_dlaunch_path; }
+    std::string getBEDaemonPath() { return m_be_daemon_path; }
 
 protected: // Constructor/destructors
     Frontend();
