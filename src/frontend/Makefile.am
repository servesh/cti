--- conflicted
+++ resolved
@@ -15,21 +15,12 @@
 
 lib_LTLIBRARIES = libcraytools_fe.la
 
-<<<<<<< HEAD
 libcraytools_fe_la_SOURCES	=	cti_fe.h cti_run.h cti_fe.cpp \
 								cti_error.c cti_error.h \
 								cti_appentry.cpp cti_appentry.h \
 								Frontend.hpp \
 								cray_slurm_fe.cpp cray_slurm_fe.hpp \
-								# alps_fe.cpp alps_fe.hpp \
-								# ssh_fe.cpp ssh_fe.hpp \
-								# slurm_fe.cpp slurm_fe.hpp
-=======
-libcraytools_fe_la_SOURCES	=	cti_fe.c cti_fe.h cti_run.c cti_run.h cti_transfer.cpp \
-								cti_transfer.h cti_error.c cti_error.h \
-								cray_slurm_fe.c cray_slurm_fe.h slurm_fe.c slurm_fe.h \
-								ssh_fe.c ssh_fe.h
->>>>>>> ddd39357
+								# ssh_fe.cpp ssh_fe.hpp
 libcraytools_fe_la_CFLAGS	=	$(AM_CFLAGS) -fPIC -I$(SRC) \
 								$(ARCHIVE_CFLAGS) $(WLM_DETECT_CFLAGS) $(DYNINST_CFLAGS)
 libcraytools_fe_la_CXXFLAGS	=	$(AM_CXXFLAGS) $(libcraytools_fe_la_CFLAGS)
