/*********************************************************************************\
 * Frontend.cpp - define workload manager frontend interface and common base class
 *
 * Copyright 2014-2019 Cray Inc.    All Rights Reserved.
 *
 * Unpublished Proprietary Information.
 * This unpublished work is protected to trade secret, copyright and other laws.
 * Except as permitted by contract or express written permission of Cray Inc.,
 * no part of this work or its content may be used, reproduced or disclosed
 * in any form.
 *
 *********************************************************************************/

// This pulls in config.h
#include "cti_defs.h"
#include "cti_argv_defs.hpp"

#include <sys/types.h>
#include <assert.h>
#include <unistd.h>
#include <signal.h>

// CTI Transfer includes
#include "cti_transfer/Manifest.hpp"
#include "cti_transfer/Session.hpp"

// CTI Frontend / App implementations
#include "Frontend.hpp"
#include "Frontend_impl.hpp"

// utility includes
#include "useful/cti_log.h"
#include "useful/cti_wrappers.hpp"

// Static data objects
std::atomic<Frontend*>              Frontend::m_instance{nullptr};
std::mutex                          Frontend::m_mutex;
std::unique_ptr<Frontend_cleanup>   Frontend::m_cleanup{nullptr};

// This ensures the singleton gets deleted
Frontend_cleanup::~Frontend_cleanup() {
    Frontend::destroy();
}

// PRNG initialization
FE_prng::FE_prng()
{
    // We need to generate a good seed to avoid collisions. Since this
    // library can be used by automated tests, it is vital to have a
    // good seed.
    struct timespec     tv;
    unsigned int        pval;
    unsigned int        seed;

    // get the current time from epoch with nanoseconds
    if (clock_gettime(CLOCK_REALTIME, &tv)) {
        throw std::runtime_error("clock_gettime failed.");
    }

    // generate an appropriate value from the pid, we shift this to
    // the upper 16 bits of the int. This should avoid problems with
    // collisions due to slight variations in nano time and adding in
    // pid offsets.
    pval = (unsigned int)getpid() << ((sizeof(unsigned int) * CHAR_BIT) - 16);

    // Generate the seed. This is not crypto safe, but should have enough
    // entropy to avoid the case where two procs are started at the same
    // time that use this interface.
    seed = (tv.tv_sec ^ tv.tv_nsec) + pval;

    // init the state
    initstate(seed, (char *)m_r_state, sizeof(m_r_state));

    // set the PRNG state
    if (setstate((char *)m_r_state) == NULL) {
        throw std::runtime_error("setstate failed.");
    }
}

// PRNG character generation
char FE_prng::genChar()
{
    // valid chars array used in seed generation
    static constexpr char _cti_valid_char[] {
        '0','1','2','3','4','5','6','7','8','9',
        'A','B','C','D','E','F','G','H','I','J','K','L','M',
        'N','O','P','Q','R','S','T','U','V','W','X','Y','Z',
        'a','b','c','d','e','f','g','h','i','j','k','l','m',
        'n','o','p','q','r','s','t','u','v','w','x','y','z'
    };

    // Generate a random offset into the array. This is random() modded
    // with the number of elements in the array.
    unsigned int oset = random() % (sizeof(_cti_valid_char)/sizeof(_cti_valid_char[0]));
    // assing this char
    return _cti_valid_char[oset];
}

// Logger object that must be created after frontend instantiation
cti::Logger&
Frontend::getLogger(void)
{
    static auto _cti_logger = cti::Logger{Frontend::inst().m_debug, Frontend::inst().m_log_dir, Frontend::inst().getHostname(), getpid()};
    return _cti_logger;
}

std::string
Frontend::findCfgDir()
{
    // Get the pw info, this is used in the unique name part of cfg directories
    // and when doing the final ownership check
    std::string username;
    decltype(passwd::pw_uid) uid;

    // FIXME: How to ensure sane pwd?
    assert(m_pwd.pw_name != nullptr);

    username = std::string(m_pwd.pw_name);
    uid = m_pwd.pw_uid;

    // get the cfg dir settings
    std::string customCfgDir, cfgDir;
    if (const char* cfg_dir_env = getenv(CTI_CFG_DIR_ENV_VAR)) {
        customCfgDir = std::string(cfg_dir_env);
    }
    else {
        // look in this order: $TMPDIR, /tmp, $HOME
        for (auto&& dir_var : { const_cast<const char *>(getenv("TMPDIR")), "/tmp", const_cast<const char *>(getenv("HOME")) }) {
            if ((dir_var != nullptr) && cti::dirHasPerms(dir_var, R_OK | W_OK | X_OK)) {
                cfgDir = std::string(dir_var);
                break;
            }
        }
    }

    // Create the directory name string - we default this to have the name cray_cti-<username>
    std::string cfgPath;
    if (!customCfgDir.empty()) {
        cfgPath = customCfgDir + "/cray_cti-" + username;
    }
    else if (!cfgDir.empty()) {
        cfgPath = cfgDir + "/cray_cti-" + username;
    }
    else {
        // We have no where to create a temporary directory...
        throw std::runtime_error(std::string("Cannot find suitable config directory. Try setting the env variable ") + CTI_CFG_DIR_ENV_VAR);
    }

    if (customCfgDir.empty()) {
        // default cfgdir behavior: create if not exist, chmod if bad perms
        // try to stat the directory
        struct stat st;
        if (stat(cfgPath.c_str(), &st)) {
            // the directory doesn't exist so we need to create it using perms 700
            if (mkdir(cfgPath.c_str(), S_IRWXU)) {
                throw std::runtime_error(std::string("mkdir() ") + strerror(errno));
            }
        }
        else {
            // directory already exists, so chmod it if has bad permissions.
            // We created this directory previously.
            if ((st.st_mode & (S_ISUID | S_ISGID | S_IRWXU | S_IRWXG | S_IRWXO)) & ~S_IRWXU) {
                if (chmod(cfgPath.c_str(), S_IRWXU)) {
                    throw std::runtime_error(std::string("chmod() ") + strerror(errno));
                }
            }
        }
    }
    else {
        // The user set CTI_CFG_DIR_ENV_VAR, we *ALWAYS* want to use that
        // custom cfgdir behavior: error if not exist or bad perms
        // Check to see if we can write to this directory
        if (!cti::dirHasPerms(cfgPath.c_str(), R_OK | W_OK | X_OK)) {
            throw std::runtime_error(std::string("Bad directory specified by environment variable ") + CTI_CFG_DIR_ENV_VAR);
        }
        // verify that it has the permissions we expect
        struct stat st;
        if (stat(cfgPath.c_str(), &st)) {
            // could not stat the directory
            throw std::runtime_error(std::string("stat() ") + strerror(errno));
        }
        if ((st.st_mode & (S_ISUID | S_ISGID | S_IRWXU | S_IRWXG | S_IRWXO)) & ~S_IRWXU) {
            // bits other than S_IRWXU are set
            throw std::runtime_error(std::string("Bad permissions (Only 0700 allowed) for directory specified by environment variable ") + CTI_CFG_DIR_ENV_VAR);
        }
    }

    // make sure we have a good path string
    if (char *realCfgPath = realpath(cfgPath.c_str(), nullptr)) {
        cfgPath = std::string(realCfgPath);
        free(realCfgPath);
    }
    else {
        throw std::runtime_error(std::string("realpath() ") + strerror(errno));
    }

    // Ensure we have ownership of this directory, otherwise it is untrusted
    struct stat st;
    memset(&st, 0, sizeof(st));
    if (stat(cfgPath.c_str(), &st)) {
        throw std::runtime_error(std::string("stat() ") + strerror(errno));
    }
    if (st.st_uid != uid) {
        throw std::runtime_error(std::string("Directory already exists: ") + cfgPath);
    }

    return cfgPath;
}

std::string
Frontend::findBaseDir(void)
{
    // Check if env var is defined
    // TODO: Rethink this. It is probably dangerous...
    const char * base_dir_env = getenv(CTI_BASE_DIR_ENV_VAR);
    if (base_dir_env != nullptr) {
        // Honor the env var setting
        return std::string{base_dir_env};
    }
    // Check default install locations
    if (!cti::dirHasPerms(base_dir_env, R_OK | X_OK)) {
        for (const char* const* pathPtr = cti::default_dir_locs; *pathPtr != nullptr; pathPtr++) {
            if (cti::dirHasPerms(*pathPtr, R_OK | X_OK)) {
                return std::string{*pathPtr};
            }
        }
    }

    throw std::runtime_error(std::string{"failed to find a CTI installation. Ensure "} + CTI_BASE_DIR_ENV_VAR + " is set properly.");
}

// BUG 819725:
// create the hidden name for the cleanup file. This will be checked by future
// runs to try assisting in cleanup if we get killed unexpectedly. This is cludge
// in an attempt to cleanup. The ideal situation is to be able to tell the kernel
// to remove a tarball if the process exits, but no mechanism exists today that
// I know about that allows us to share the file with other processes later on.
void
Frontend::addFileCleanup(std::string const& file)
{
    // track file itself
    m_cleanup_files.push_back(file);

    // track cleanup file that stores this app's PID
    std::string const cleanupFilePath{m_cfg_dir + "/." + file};
    m_cleanup_files.push_back(std::move(cleanupFilePath));
    auto cleanupFileHandle = cti::file::open(cleanupFilePath, "w");
    pid_t pid = getpid();
    cti::file::writeT<pid_t>(cleanupFileHandle.get(), pid);
}

void
Frontend::finalize()
{
    // tell all Apps to finalize transfer sessions
    for (auto&& app : m_apps) {
        app->finalize();
    }
}

// BUG 819725:
// Attempt to cleanup old files in the cfg dir
void
Frontend::doFileCleanup()
{
    // Create stage name
    std::string stage_name{"." + std::string{DEFAULT_STAGE_DIR}};
    // get the position of the first 'X'
    auto found = stage_name.find('X');
    if (found != std::string::npos) {
        // Cut the "X" portion out
        stage_name.erase(found);
    }
    // Open cfg dir
    auto cfgDir = cti::dir::open(m_cfg_dir);
    // Recurse through each file in the directory
    struct dirent *d;
    while ((d = readdir(cfgDir.get())) != nullptr) {
        std::string name{d->d_name};
        // Skip the . and .. files
        if ( name.size() == 1 && name.compare(".") == 0 ) {
            continue;
        }
        if ( name.size() == 2 && name.compare("..") == 0 ) {
            continue;
        }
        // Check this name against the stage_name
        if ( name.compare(0, stage_name.size(), stage_name) == 0 ) {
            // pattern matches, check to see if we need to remove
            std::string file{m_cfg_dir + "/" + d->d_name};
            auto fileHandle = cti::file::open(file, "r");
            // read the pid from the file
            pid_t pid = cti::file::readT<pid_t>(fileHandle.get());
            // ping the process
            if (kill(pid,0) == 0) {
                // process is still alive
                continue;
            }
            // process is dead we need to remove the tarball
            std::string tarball_name{m_cfg_dir + "/" + (d->d_name+1)};
            // unlink the files
            unlink(tarball_name.c_str());
            unlink(file.c_str());
        }
    }
}

/*
* This routine automatically determines the active Workload Manager. The
* user can force SSH as the "WLM" by setting the environment variable CTI_WLM_IMPL_ENV_VAR.
*/
cti_wlm_type_t
Frontend::detect_Frontend()
{
    // We do not want to call init if we are running on the backend inside of
    // a tool daemon! It is possible for BE libraries to link against both the
    // CTI fe and be libs (e.g. MRNet) and we do not want to call the FE init
    // in that case.
    if (isRunningOnBackend()) {
        throw std::runtime_error("Unable to instantiate Frontend from compute node!");
    }

    auto toLower = [](std::string str) -> std::string {
        std::transform(str.begin(), str.end(), str.begin(),
            [](unsigned char c){ return std::tolower(c); });
        return str;
    };

    // Use the workload manager in the environment variable if it is set
<<<<<<< HEAD
    if (const char* wlm_name_env = getenv(CTI_WLM_IMPL_ENV_VAR)) {
        wlmName = std::string(wlm_name_env);
=======
    if (const char* wlm_name_env = getenv(CTI_WLM)) {
        auto const wlmName = toLower(wlm_name_env);

>>>>>>> fbc86ff0
        // parse the env string
        if (wlmName == toLower(CraySLURMFrontend::getName())) {
            return CTI_WLM_CRAY_SLURM;
        } else if (wlmName == toLower(GenericSSHFrontend::getName())) {
            return CTI_WLM_SSH;
<<<<<<< HEAD
        }
        else {
            throw std::runtime_error("Invalid workload manager argument " + wlmName + " provided in " + CTI_WLM_IMPL_ENV_VAR);
=======
        } else {
            throw std::runtime_error("Invalid workload manager argument '" + wlmName + "' provided in " + CTI_WLM);
>>>>>>> fbc86ff0
        }
    }
    else {
        // Query supported workload managers
        if (CraySLURMFrontend::isSupported()) {
            return CTI_WLM_CRAY_SLURM;
        } else if (GenericSSHFrontend::isSupported()) {
            return CTI_WLM_SSH;
        }
    }
    // Unknown WLM
    throw std::runtime_error("Unable to determine wlm in use. Manually set " + std::string{CTI_WLM_IMPL_ENV_VAR} + " env var.");
}

Frontend&
Frontend::inst() {
    // Check if the singleton has been initialized
    auto inst = m_instance.load(std::memory_order_acquire);
    if (!inst) {
        // grab the lock
        std::lock_guard<std::mutex> lock{m_mutex};
        // Double check the condition
        inst = m_instance.load(std::memory_order_relaxed);
        if (!inst) {
            // We were the first one here
            // Setup the cleanup object
            m_cleanup = std::make_unique<Frontend_cleanup>();
            // Determine which wlm to instantiate
            switch(detect_Frontend()) {
                case CTI_WLM_CRAY_SLURM:
                    inst = new CraySLURMFrontend{};
                    break;
                case CTI_WLM_SSH:
                    inst = new GenericSSHFrontend{};
                    break;
                case CTI_WLM_NONE:
                case CTI_WLM_MOCK:
                    throw std::runtime_error("Unable to determine wlm in use. Manually set " + std::string{CTI_WLM_IMPL_ENV_VAR} + " env var.");
            }
            // Only store after fully constructing FE object. Otherwise we could run into
            // partial construction ordering issues.
            m_instance.store(inst,std::memory_order_release);
        }
    }
    return *inst;
}

void
Frontend::destroy() {
    // Use sequential consistency here
    if (auto instance = m_instance.exchange(nullptr)) {

        // clean up all App/Sessions before destructors are run
        for (auto&& app : instance->m_apps) {
            app->finalize();
        }

        delete instance;
    }
}

std::vector<std::string>
Frontend::getDefaultEnvVars() {
    std::vector<std::string> ret;
    // Check each attribute to see if it needs to be forwarded
    if (!m_log_dir.empty()) {
        ret.emplace_back(std::string{CTI_LOG_DIR_ENV_VAR} + "=" + m_log_dir);
    }
    if (m_pmi_fopen_timeout != PMI_ATTRIBS_DEFAULT_FOPEN_TIMEOUT) {
        ret.emplace_back(std::string{PMI_ATTRIBS_TIMEOUT_VAR} + "=" + std::to_string(m_pmi_fopen_timeout));
    }
    if (m_extra_sleep != 0) {
        ret.emplace_back(std::string{PMI_EXTRA_SLEEP_VAR} + "=" + std::to_string(m_extra_sleep));
    }
    return ret;
}

Frontend::Frontend()
: m_stage_deps{true}
, m_log_dir{}
, m_debug{false}
, m_pmi_fopen_timeout{PMI_ATTRIBS_DEFAULT_FOPEN_TIMEOUT}
, m_extra_sleep{0}
{
    // Read initial environment variable overrides for default attrib values
    const char* env_var = nullptr;
    if ((env_var = getenv(CTI_LOG_DIR_ENV_VAR)) != nullptr) {
        if (!cti::dirHasPerms(env_var, R_OK | W_OK | X_OK)) {
            throw std::runtime_error(std::string{"Bad directory specified by environment variable "} + CTI_LOG_DIR_ENV_VAR);
        }
        m_log_dir = std::string{env_var};
    }
    if (getenv(CTI_DBG_ENV_VAR)) {
        m_debug = true;
    }
    // Setup the password file entry. Other utilites need to use this
    size_t buf_len = 4096;
    long rl = sysconf(_SC_GETPW_R_SIZE_MAX);
    if (rl != -1) buf_len = static_cast<size_t>(rl);
    // resize the vector
    m_pwd_buf.resize(buf_len);
    // Get the password file
    struct passwd *result = nullptr;
    if (getpwuid_r( geteuid(),
                    &m_pwd,
                    m_pwd_buf.data(),
                    m_pwd_buf.size(),
                    &result)) {
        throw std::runtime_error("getpwuid_r failed: " + std::string{strerror(errno)});
    }
    // Ensure we obtained a result
    if (result == nullptr) {
        throw std::runtime_error("password file entry not found for euid " + std::to_string(geteuid()));
    }
    // Setup the directories. We break these out into private static methods
    // to avoid pollution in the constructor.
    m_cfg_dir = findCfgDir();
    m_base_dir = findBaseDir();
    // Following strings depend on m_base_dir
    m_ld_audit_path = cti::accessiblePath(m_base_dir + "/lib/" + LD_AUDIT_LIB_NAME);
    m_fe_daemon_path = cti::accessiblePath(m_base_dir + "/libexec/" + CTI_FE_DAEMON_BINARY);
    m_be_daemon_path = cti::accessiblePath(m_base_dir + "/libexec/" + CTI_BE_DAEMON_BINARY);
    // init the frontend daemon now that we have the path to the binary
    m_daemon.initialize(m_fe_daemon_path);
    // Try to conduct cleanup of the cfg dir to prevent forest fires
    doFileCleanup();
}

Frontend::~Frontend()
{
    // Unlink the cleanup files since we are exiting normally
    for (auto&& file : m_cleanup_files) {
        unlink(file.c_str());
    }
}

std::weak_ptr<Session>
App::createSession()
{
    auto ptrInsertedPair = m_sessions.emplace(Session::make_Session(shared_from_this()));
    if (!ptrInsertedPair.second) {
        throw std::runtime_error("Failed to create new Session object.");
    }
    return *ptrInsertedPair.first;
}

void
App::removeSession(std::shared_ptr<Session> sess)
{
    // tell session to launch cleanup
    sess->finalize();
    // drop the shared_ptr
    m_sessions.erase(sess);
}

void
App::finalize()
{
    // tell all sessions to launch cleanup
    for (auto&& session : m_sessions) {
        session->finalize();
    }
}<|MERGE_RESOLUTION|>--- conflicted
+++ resolved
@@ -327,27 +327,16 @@
     };
 
     // Use the workload manager in the environment variable if it is set
-<<<<<<< HEAD
     if (const char* wlm_name_env = getenv(CTI_WLM_IMPL_ENV_VAR)) {
-        wlmName = std::string(wlm_name_env);
-=======
-    if (const char* wlm_name_env = getenv(CTI_WLM)) {
         auto const wlmName = toLower(wlm_name_env);
-
->>>>>>> fbc86ff0
         // parse the env string
         if (wlmName == toLower(CraySLURMFrontend::getName())) {
             return CTI_WLM_CRAY_SLURM;
         } else if (wlmName == toLower(GenericSSHFrontend::getName())) {
             return CTI_WLM_SSH;
-<<<<<<< HEAD
         }
         else {
-            throw std::runtime_error("Invalid workload manager argument " + wlmName + " provided in " + CTI_WLM_IMPL_ENV_VAR);
-=======
-        } else {
-            throw std::runtime_error("Invalid workload manager argument '" + wlmName + "' provided in " + CTI_WLM);
->>>>>>> fbc86ff0
+            throw std::runtime_error("Invalid workload manager argument '" + wlmName + "' provided in " + CTI_WLM_IMPL_ENV_VAR);
         }
     }
     else {
