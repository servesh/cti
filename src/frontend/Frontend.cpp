--- conflicted
+++ resolved
@@ -627,8 +627,6 @@
         // ALPS not installed
         return false;
     }
-<<<<<<< HEAD
-=======
 }
 
 static bool detect_Flux(std::string const& launcherName)
@@ -655,7 +653,6 @@
     } catch (...) {
         return false;
     }
->>>>>>> 393e4f6c
 }
 
 // Verify that the provided launcher is a binary and contains MPIR symbols
