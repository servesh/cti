--- conflicted
+++ resolved
@@ -11,41 +11,11 @@
  *
  ******************************************************************************/
 
-<<<<<<< HEAD
-#ifdef HAVE_CONFIG_H
-#include <config.h>
-#endif /* HAVE_CONFIG_H */
-
-#include <errno.h>
-#include <dlfcn.h>
-#include <fcntl.h>
-#include <pwd.h>
-#include <stdbool.h>
-#include <stdlib.h>
-#include <stdio.h>
-#include <string.h>
-#include <unistd.h>
-
-#include <sys/types.h>
-#include <sys/stat.h>
-#include <sys/prctl.h>
-#include <sys/resource.h>
-
-#include <set>
-#include <unordered_map>
-#include <memory>
-#include <sstream>
-#include <typeinfo>
-
-// CTI definition includes
-#include "cti_fe_iface.h"
-=======
 // This pulls in config.h
 #include "cti_defs.h"
 
 // CTI definition includes
 #include "cti_fe_iface.hpp"
->>>>>>> 7caeb4ca
 
 // CTI Transfer includes
 #include "cti_transfer/Manifest.hpp"
@@ -67,179 +37,6 @@
 char *      FE_iface::_cti_err_str = nullptr;
 std::string FE_iface::m_err_str = DEFAULT_ERR_STR;
 
-<<<<<<< HEAD
-class CTIFEIface
-{
-public: // types
-	// store and associate an arbitrary C++ object with an id (to make it accessible to C clients)
-	template <typename IdType, typename T>
-	class Registry {
-
-	private: // variables
-		std::unordered_map<IdType, T> m_list;
-		IdType m_id = IdType{};
-
-	public: // interface
-
-		bool isValid(IdType const id) const { return m_list.find(id) != m_list.end(); }
-		void erase(IdType const id)         { m_list.erase(id); }
-		T&   get(IdType const id)           { return m_list.at(id); }
-
-		// take ownership of an object and assign it an id
-		IdType own(T&& expiring) {
-			// preincrement as cti_app/session/manifest_id_t represent error as 0
-			auto const newId = ++m_id;
-
-			m_list.insert(std::make_pair(newId, std::move(expiring)));
-			return newId;
-		}
-	};
-
-	using AppRegistry = Registry<cti_app_id_t, std::unique_ptr<App>>;
-	using SessionRegistry = Registry<cti_session_id_t, std::shared_ptr<Session>>;
-	using ManifestRegistry = Registry<cti_manifest_id_t, std::shared_ptr<Manifest>>;
-
-public: // variables
-	AppRegistry appRegistry;
-	SessionRegistry sessionRegistry;
-	ManifestRegistry manifestRegistry;
-
-	// associate app with session IDs so that when an app is deregistered its sessions are invalidated
-	std::unordered_map<cti_app_id_t, std::set<cti_session_id_t>> appSessions;
-
-	std::string const cfg_dir;
-	std::string const base_dir;
-	std::string const ld_audit_lib;
-	std::string const fe_daemon_bin;
-	std::string const be_daemon_bin;
-
-	std::unique_ptr<Frontend> currentFrontendPtr;
-
-	Logger logger;
-	cti::SocketPair feDaemonReqSock {AF_UNIX, SOCK_STREAM, 0};
-	cti::SocketPair feDaemonRespSock{AF_UNIX, SOCK_STREAM, 0};
-
-public: // interface
-	CTIFEIface()
-		: appRegistry{}
-		, sessionRegistry{}
-		, manifestRegistry{}
-		, appSessions{}
-
-		, cfg_dir{cti_conventions::setupCfgDir()}
-		, base_dir{cti_conventions::setupBaseDir()}
-		, ld_audit_lib{cti_conventions::accessiblePath(base_dir + "/lib/" + LD_AUDIT_LIB_NAME)}
-		, fe_daemon_bin{cti_conventions::accessiblePath(base_dir + "/libexec/" + CTI_FE_DAEMON_BINARY)}
-		, be_daemon_bin{cti_conventions::accessiblePath(base_dir + "/libexec/" + CTI_BE_DAEMON_BINARY)}
-
-		, currentFrontendPtr{cti_conventions::detect_Frontend()}
-
-		, logger{currentFrontendPtr ? currentFrontendPtr->getHostname().c_str() : "(NULL frontend)", getpid()}
-	{
-
-		if (auto const forkedPid = fork()) {
-			// parent case
-
-			// set child in own process gorup
-			if (setpgid(forkedPid, forkedPid) < 0) {
-				perror("setpgid");
-				exit(1);
-			}
-
-			// set up fe_daemon req / resp pipe
-			feDaemonReqSock.closeRead();
-			feDaemonRespSock.closeWrite();
-
-			// wait until fe_daemon set up
-			if (rawReadLoop<pid_t>(feDaemonRespSock.getReadFd()) != forkedPid) {
-				throw std::runtime_error("fe_daemon launch failed");
-			}
-		} else {
-			// child case
-
-			// set in own process gorup
-			if (setpgid(0, 0) < 0) {
-				perror("setpgid");
-				exit(1);
-			}
-
-			// set up death signal
-			prctl(PR_SET_PDEATHSIG, SIGHUP);
-
-			// set up fe_daemon req /resp pipe
-			feDaemonReqSock.closeWrite();
-			feDaemonRespSock.closeRead();
-
-			// remap standard FDs
-			dup2(open("/dev/null", O_RDONLY), STDIN_FILENO);
-			dup2(open("/dev/null", O_WRONLY), STDOUT_FILENO);
-			dup2(open("/dev/null", O_WRONLY), STDERR_FILENO);
-
-			// close FDs above pipe FDs
-			auto max_fd = size_t{};
-			{ struct rlimit rl;
-				if (getrlimit(RLIMIT_NOFILE, &rl) < 0) {
-					throw std::runtime_error("getrlimit failed.");
-				} else {
-					max_fd = (rl.rlim_max == RLIM_INFINITY) ? 1024 : rl.rlim_max;
-				}
-			}
-			int const min_fd = std::max(feDaemonReqSock.getReadFd(), feDaemonRespSock.getWriteFd()) + 1;
-			for (size_t i = min_fd; i < max_fd; ++i) {
-				close(i);
-			}
-
-			// setup args
-			using FEDA = CTIFEDaemonArgv;
-			cti::OutgoingArgv<FEDA> fe_daemonArgv{fe_daemon_bin};
-			fe_daemonArgv.add(FEDA::ReadFD,  std::to_string(feDaemonReqSock.getReadFd()));
-			fe_daemonArgv.add(FEDA::WriteFD, std::to_string(feDaemonRespSock.getWriteFd()));
-
-			// exec
-			execvp(fe_daemon_bin.c_str(), fe_daemonArgv.get());
-			throw std::runtime_error("returned from execvp: " + std::string{strerror(errno)});
-		}
-	}
-
-	~CTIFEIface()
-	{
-		// send shutdown message to fe_daemon
-		_cti_shutdownFEDaemon();
-	}
-};
-
-/* global state accessors */
-
-static CTIFEIface& _cti_getState()
-{
-	static CTIFEIface feIfaceState{};
-	return feIfaceState;
-}
-
-std::string const&
-_cti_getCfgDir() {
-	return _cti_getState().cfg_dir;
-}
-
-std::string const&
-_cti_getBaseDir() {
-	return _cti_getState().base_dir;
-}
-
-std::string const&
-_cti_getLdAuditPath() {
-	return _cti_getState().ld_audit_lib;
-}
-
-std::string const&
-_cti_getFEDaemonPath() {
-	return _cti_getState().fe_daemon_bin;
-}
-
-std::string const&
-_cti_getBEDaemonPath() {
-	return _cti_getState().be_daemon_bin;
-=======
 constexpr auto SUCCESS = FE_iface::SUCCESS;
 constexpr auto FAILURE = FE_iface::FAILURE;
 
@@ -278,7 +75,6 @@
 FE_iface::set_error_str(std::string str)
 {
     m_err_str = std::move(str);
->>>>>>> 7caeb4ca
 }
 
 // Note that we want to leak by design! Do not free the buffer!
@@ -287,128 +83,6 @@
 const char *
 FE_iface::get_error_str()
 {
-<<<<<<< HEAD
-	if (_cti_getState().currentFrontendPtr) {
-		return *_cti_getState().currentFrontendPtr;
-	} else {
-		throw std::runtime_error("tried to use an uninitialized frontend");
-	}
-}
-
-Logger&
-_cti_getLogger() {
-	return _cti_getState().logger;
-}
-
-/* fe_daemon interface - defined in daemon/cti_fe_daemon_iface.hpp */
-
-pid_t
-_cti_forkExecvpApp(char const* file, char const* const argv[], int stdin_fd, int stdout_fd, int stderr_fd, char const* const env[])
-{
-	auto const reqFd  = _cti_getState().feDaemonReqSock.getWriteFd();
-	auto const respFd = _cti_getState().feDaemonRespSock.getReadFd();
-	return cti::fe_daemon::request_ForkExecvpApp(reqFd, respFd, file, argv, stdin_fd, stdout_fd, stderr_fd, env);
-}
-
-pid_t
-_cti_forkExecvpAsyncUtil(pid_t app_pid, char const* file, char const* const argv[],
-	int stdin_fd, int stdout_fd, int stderr_fd, char const* const env[])
-{
-	auto const reqFd  = _cti_getState().feDaemonReqSock.getWriteFd();
-	auto const respFd = _cti_getState().feDaemonRespSock.getReadFd();
-	return cti::fe_daemon::request_ForkExecvpUtil(reqFd, respFd, app_pid,
-		cti::fe_daemon::RunMode::Asynchronous,
-		file, argv, stdin_fd, stdout_fd, stderr_fd, env);
-}
-
-pid_t
-_cti_forkExecvpSyncUtil(pid_t app_pid, char const* file, char const* const argv[],
-	int stdin_fd, int stdout_fd, int stderr_fd, char const* const env[])
-{
-	auto const reqFd  = _cti_getState().feDaemonReqSock.getWriteFd();
-	auto const respFd = _cti_getState().feDaemonRespSock.getReadFd();
-	return cti::fe_daemon::request_ForkExecvpUtil(reqFd, respFd, app_pid,
-		cti::fe_daemon::RunMode::Synchronous,
-		file, argv, stdin_fd, stdout_fd, stderr_fd, env);
-}
-
-cti::fe_daemon::MPIRResult
-_cti_launchMPIR(char const* file, char const* const argv[], int stdin_fd, int stdout_fd, int stderr_fd, char const* const env[])
-{
-	auto const reqFd  = _cti_getState().feDaemonReqSock.getWriteFd();
-	auto const respFd = _cti_getState().feDaemonRespSock.getReadFd();
-	return cti::fe_daemon::request_LaunchMPIR(reqFd, respFd, file, argv, stdin_fd, stdout_fd, stderr_fd, env);
-}
-
-cti::fe_daemon::MPIRResult
-_cti_attachMPIR(pid_t app_pid)
-{
-	auto const reqFd  = _cti_getState().feDaemonReqSock.getWriteFd();
-	auto const respFd = _cti_getState().feDaemonRespSock.getReadFd();
-	return cti::fe_daemon::request_AttachMPIR(reqFd, respFd, app_pid);
-}
-
-void
-_cti_releaseMPIR(cti::fe_daemon::MPIRId mpir_id)
-{
-	auto const reqFd  = _cti_getState().feDaemonReqSock.getWriteFd();
-	auto const respFd = _cti_getState().feDaemonRespSock.getReadFd();
-	return cti::fe_daemon::request_ReleaseMPIR(reqFd, respFd, mpir_id);
-}
-
-pid_t
-_cti_registerApp(pid_t app_pid)
-{
-	auto const reqFd  = _cti_getState().feDaemonReqSock.getWriteFd();
-	auto const respFd = _cti_getState().feDaemonRespSock.getReadFd();
-	return cti::fe_daemon::request_RegisterApp(reqFd, respFd, app_pid);
-}
-
-pid_t
-_cti_registerUtil(pid_t app_pid, pid_t util_pid)
-{
-	auto const reqFd  = _cti_getState().feDaemonReqSock.getWriteFd();
-	auto const respFd = _cti_getState().feDaemonRespSock.getReadFd();
-	return cti::fe_daemon::request_RegisterUtil(reqFd, respFd, app_pid, util_pid);
-}
-
-void
-_cti_deregisterApp(pid_t app_pid)
-{
-	auto const reqFd  = _cti_getState().feDaemonReqSock.getWriteFd();
-	auto const respFd = _cti_getState().feDaemonRespSock.getReadFd();
-	return cti::fe_daemon::request_DeregisterApp(reqFd, respFd, app_pid);
-}
-
-void _cti_shutdownFEDaemon()
-{
-	auto const reqFd  = _cti_getState().feDaemonReqSock.getWriteFd();
-	auto const respFd = _cti_getState().feDaemonRespSock.getReadFd();
-	return cti::fe_daemon::request_Shutdown(reqFd, respFd);
-}
-
-/* internal testing functions */
-
-// this function is used only during testing to manually add Mock App instances
-cti_app_id_t
-_cti_registerApp(std::unique_ptr<App>&& expiring)
-{
-	return _cti_getState().appRegistry.own(std::move(expiring));
-}
-
-// this function is used only during testing to manually get a Mock App reference
-App&
-_cti_getApp(cti_app_id_t const appId)
-{
-	return *_cti_getState().appRegistry.get(appId);
-}
-
-// this function is used only during testing to manually set a custom CTI Frontend
-void
-_cti_setFrontend(std::unique_ptr<Frontend>&& expiring)
-{
-	_cti_getState().currentFrontendPtr = std::move(expiring);
-=======
     if (_cti_err_str == nullptr) {
         // Allocate space for the external string
         _cti_err_str = (char *)std::malloc(CTI_ERR_STR_SIZE);
@@ -428,7 +102,6 @@
 const char *
 cti_version(void) {
     return CTI_FE_VERSION;
->>>>>>> 7caeb4ca
 }
 
 const char *
@@ -462,45 +135,28 @@
 
 int
 cti_getNumAppPEs(cti_app_id_t appId) {
-<<<<<<< HEAD
-	return cti_conventions::runSafely(__func__, [&](){
-		return _cti_getState().appRegistry.get(appId)->getNumPEs();
-	}, -1);
-=======
     return FE_iface::runSafely(__func__, [&](){
         auto& fe = Frontend::inst();
         auto sp = fe.Iface().getApp(appId);
         return sp->getNumPEs();
     }, -1);
->>>>>>> 7caeb4ca
 }
 
 int
 cti_getNumAppNodes(cti_app_id_t appId) {
-<<<<<<< HEAD
-	return cti_conventions::runSafely(__func__, [&](){
-		return _cti_getState().appRegistry.get(appId)->getNumHosts();
-	}, -1);
-=======
     return FE_iface::runSafely(__func__, [&](){
         auto& fe = Frontend::inst();
         auto sp = fe.Iface().getApp(appId);
         return sp->getNumHosts();
     }, -1);
->>>>>>> 7caeb4ca
 }
 
 char**
 cti_getAppHostsList(cti_app_id_t appId) {
-<<<<<<< HEAD
-	return cti_conventions::runSafely(__func__, [&](){
-		auto const hostList = _cti_getState().appRegistry.get(appId)->getHostnameList();
-=======
     return FE_iface::runSafely(__func__, [&](){
         auto& fe = Frontend::inst();
         auto sp = fe.Iface().getApp(appId);
         auto const hostList = sp->getHostnameList();
->>>>>>> 7caeb4ca
 
         char **host_list = (char**)malloc(sizeof(char*) * (hostList.size() + 1));
         for (size_t i = 0; i < hostList.size(); i++) {
@@ -514,15 +170,10 @@
 
 cti_hostsList_t*
 cti_getAppHostsPlacement(cti_app_id_t appId) {
-<<<<<<< HEAD
-	return cti_conventions::runSafely(__func__, [&](){
-		auto const hostPlacement = _cti_getState().appRegistry.get(appId)->getHostsPlacement();
-=======
     return FE_iface::runSafely(__func__, [&](){
         auto& fe = Frontend::inst();
         auto sp = fe.Iface().getApp(appId);
         auto const hostPlacement = sp->getHostsPlacement();
->>>>>>> 7caeb4ca
 
         cti_hostsList_t *result = (cti_hostsList_t*)malloc(sizeof(cti_hostsList_t));
         result->hosts = (cti_host_t*)malloc(sizeof(cti_host_t) * hostPlacement.size());
@@ -562,31 +213,11 @@
 
 char*
 cti_getLauncherHostName(cti_app_id_t appId) {
-<<<<<<< HEAD
-	return cti_conventions::runSafely(__func__, [&](){
-		return strdup(_cti_getState().appRegistry.get(appId)->getLauncherHostname().c_str());
-	}, (char*)nullptr);
-}
-
-
-
-/* WLM-specific function implementation */
-
-template <typename WLMType>
-static WLMType& downcastCurrentFE() {
-	try {
-		return dynamic_cast<WLMType&>(_cti_getCurrentFrontend());
-	} catch (std::bad_cast& bc) {
-		std::string const wlmName(cti_wlm_type_toString(_cti_getCurrentFrontend().getWLMType()));
-		throw std::runtime_error("Invalid call. " + wlmName + " not in use.");
-	}
-=======
     return FE_iface::runSafely(__func__, [&](){
         auto& fe = Frontend::inst();
         auto sp = fe.Iface().getApp(appId);
         return strdup(sp->getLauncherHostname().c_str());
     }, (char*)nullptr);
->>>>>>> 7caeb4ca
 }
 
 // Cray-SLURM
@@ -606,32 +237,15 @@
 
 cti_app_id_t
 cti_cray_slurm_registerJobStep(uint32_t job_id, uint32_t step_id) {
-<<<<<<< HEAD
-	return cti_conventions::runSafely(__func__, [&](){
-		auto& craySlurm = downcastCurrentFE<CraySLURMFrontend>();
-		return _cti_getState().appRegistry.own(craySlurm.registerJob(2, job_id, step_id));
-	}, APP_ERROR);
-=======
     return FE_iface::runSafely(__func__, [&](){
         auto& fe = downcastFE<CraySLURMFrontend>();
         auto wp = fe.registerJob(2, job_id, step_id);
         return fe.Iface().trackApp(wp);
     }, APP_ERROR);
->>>>>>> 7caeb4ca
 }
 
 cti_srunProc_t*
 cti_cray_slurm_getSrunInfo(cti_app_id_t appId) {
-<<<<<<< HEAD
-	return cti_conventions::runSafely(__func__, [&](){
-		if (auto result = (cti_srunProc_t*)malloc(sizeof(cti_srunProc_t))) {
-			*result = dynamic_cast<CraySLURMApp&>(*_cti_getState().appRegistry.get(appId)).getSrunInfo();
-			return result;
-		} else {
-			throw std::runtime_error("malloc failed.");
-		}
-	}, (cti_srunProc_t*)nullptr);
-=======
     return FE_iface::runSafely(__func__, [&](){
         auto& fe = Frontend::inst();
         auto ap = downcastApp<CraySLURMApp>(fe.Iface().getApp(appId));
@@ -642,64 +256,31 @@
             throw std::runtime_error("malloc failed.");
         }
     }, (cti_srunProc_t*)nullptr);
->>>>>>> 7caeb4ca
 }
 
 // SSH
 
 cti_app_id_t
-<<<<<<< HEAD
-cti_ssh_registerJob(pid_t launcher_pid)
-{
-	return cti_conventions::runSafely(__func__, [&](){
-		auto& genericSSH = downcastCurrentFE<GenericSSHFrontend>();
-		return _cti_getState().appRegistry.own(genericSSH.registerJob(1, launcher_pid));
-	}, APP_ERROR);
-=======
 cti_ssh_registerJob(pid_t launcher_pid) {
     return FE_iface::runSafely(__func__, [&](){
         auto& fe = downcastFE<GenericSSHFrontend>();
         auto wp = fe.registerJob(1, launcher_pid);
         return fe.Iface().trackApp(wp);
     }, APP_ERROR);
->>>>>>> 7caeb4ca
 }
 
 /* app launch / release implementations */
 
 int
 cti_appIsValid(cti_app_id_t appId) {
-<<<<<<< HEAD
-	return cti_conventions::runSafely(__func__, [&](){
-		return _cti_getState().appRegistry.isValid(appId);
-	}, false);
-=======
     return FE_iface::runSafely(__func__, [&](){
         auto& fe = Frontend::inst();
         return fe.Iface().validApp(appId);
     }, false);
->>>>>>> 7caeb4ca
 }
 
 void
 cti_deregisterApp(cti_app_id_t appId) {
-<<<<<<< HEAD
-	cti_conventions::runSafely(__func__, [&](){
-		auto const& idSessionsPair = _cti_getState().appSessions.find(appId);
-		if (idSessionsPair != _cti_getState().appSessions.end()) {
-			// invalidate the app's transfer sessions
-			for (auto&& sessionId : idSessionsPair->second) {
-				_cti_getState().sessionRegistry.erase(sessionId);
-			}
-			_cti_getState().appSessions.erase(idSessionsPair);
-		}
-
-		// invalidate the app ID
-		_cti_getState().appRegistry.erase(appId);
-
-		return true;
-	}, false);
-=======
     FE_iface::runSafely(__func__, [&](){
         auto& fe = Frontend::inst();
         auto sp = fe.Iface().getApp(appId);
@@ -708,25 +289,12 @@
         fe.Iface().removeApp(appId);
         return true;
     }, false);
->>>>>>> 7caeb4ca
 }
 
 cti_app_id_t
 cti_launchApp(const char * const launcher_argv[], int stdout_fd, int stderr_fd,
     const char *inputFile, const char *chdirPath, const char * const env_list[])
 {
-<<<<<<< HEAD
-	// delegate app launch and registration to launchAppBarrier
-	auto const appId = cti_launchAppBarrier(launcher_argv, stdout_fd, stderr_fd, inputFile, chdirPath, env_list);
-
-	if (appId == APP_ERROR) {
-		return appId;
-	}
-
-	return cti_conventions::runSafely(__func__, [&](){
-		// release barrier
-		_cti_getState().appRegistry.get(appId)->releaseBarrier();
-=======
     return FE_iface::runSafely(__func__, [&](){
         // delegate app launch and registration to launchAppBarrier
         auto const appId = cti_launchAppBarrier(launcher_argv, stdout_fd, stderr_fd, inputFile, chdirPath, env_list);
@@ -735,7 +303,6 @@
         auto& fe = Frontend::inst();
         auto sp = fe.Iface().getApp(appId);
         sp->releaseBarrier();
->>>>>>> 7caeb4ca
 
         return appId;
     }, APP_ERROR);
@@ -745,33 +312,6 @@
 cti_launchAppBarrier(const char * const launcher_argv[], int stdoutFd, int stderrFd,
     const char *inputFile, const char *chdirPath, const char * const env_list[])
 {
-<<<<<<< HEAD
-	return cti_conventions::runSafely(__func__, [&](){
-		// verify that FDs are writable, input file path is readable, and chdir path is
-		// read/write/executable. if not, throw an exception with the corresponding error message
-
-		// ensure stdout, stderr can be written to (fd is -1, then ignore)
-		if ((stdoutFd > 0) && !cti_conventions::canWriteFd(stdoutFd)) {
-			throw std::runtime_error("Invalid stdoutFd argument. No write access.");
-		}
-		if ((stderrFd > 0) && !cti_conventions::canWriteFd(stderrFd)) {
-			throw std::runtime_error("Invalid stderr_fd argument. No write access.");
-		}
-
-		// verify inputFile is a file that can be read
-		if ((inputFile != nullptr) && !cti_conventions::fileHasPerms(inputFile, R_OK)) {
-			throw std::runtime_error("Invalid inputFile argument. No read access.");
-		}
-		// verify chdirPath is a directory that can be read, written, and executed
-		if ((chdirPath != nullptr) && !cti_conventions::dirHasPerms(chdirPath, R_OK | W_OK | X_OK)) {
-			throw std::runtime_error("Invalid chdirPath argument. No RWX access.");
-		}
-
-		// register new app instance held at barrier
-		return _cti_getState().appRegistry.own(_cti_getCurrentFrontend().launchBarrier(launcher_argv, stdoutFd, stderrFd,
-			inputFile, chdirPath, env_list));
-	}, APP_ERROR);
-=======
     return FE_iface::runSafely(__func__, [&](){
         // verify that FDs are writable, input file path is readable, and chdir path is
         // read/write/executable. if not, throw an exception with the corresponding error message
@@ -799,17 +339,10 @@
 
         return fe.Iface().trackApp(wp);
     }, APP_ERROR);
->>>>>>> 7caeb4ca
 }
 
 int
 cti_releaseAppBarrier(cti_app_id_t appId) {
-<<<<<<< HEAD
-	return cti_conventions::runSafely(__func__, [&](){
-		_cti_getState().appRegistry.get(appId)->releaseBarrier();
-		return SUCCESS;
-	}, FAILURE);
-=======
     return FE_iface::runSafely(__func__, [&](){
         // release barrier
         auto& fe = Frontend::inst();
@@ -817,40 +350,22 @@
         sp->releaseBarrier();
         return SUCCESS;
     }, FAILURE);
->>>>>>> 7caeb4ca
 }
 
 int
 cti_killApp(cti_app_id_t appId, int signum) {
-<<<<<<< HEAD
-	return cti_conventions::runSafely(__func__, [&](){
-		_cti_getState().appRegistry.get(appId)->kill(signum);
-		return SUCCESS;
-	}, FAILURE);
-=======
     return FE_iface::runSafely(__func__, [&](){
         auto& fe = Frontend::inst();
         auto sp = fe.Iface().getApp(appId);
         sp->kill(signum);
         return SUCCESS;
     }, FAILURE);
->>>>>>> 7caeb4ca
 }
 
 /* session implementations */
 
 cti_session_id_t
 cti_createSession(cti_app_id_t appId) {
-<<<<<<< HEAD
-	return cti_conventions::runSafely(__func__, [&](){
-		// register new session instance and ship the WLM-specific base files
-		auto const sid = _cti_getState().sessionRegistry.own(
-			std::make_shared<Session>(_cti_getCurrentFrontend().getWLMType(), *_cti_getState().appRegistry.get(appId)));
-		shipWLMBaseFiles(*_cti_getState().sessionRegistry.get(sid));
-
-		// associate owning app ID with the new session ID
-		_cti_getState().appSessions[appId].insert(sid);
-=======
     return FE_iface::runSafely(__func__, [&](){
         // register new session instance and ship the WLM-specific base files
         auto& fe = Frontend::inst();
@@ -859,7 +374,6 @@
         return fe.Iface().trackSession(wp);
     }, SESSION_ERROR);
 }
->>>>>>> 7caeb4ca
 
 int
 cti_destroySession(cti_session_id_t sid) {
@@ -875,43 +389,14 @@
 
 int
 cti_sessionIsValid(cti_session_id_t sid) {
-<<<<<<< HEAD
-	return cti_conventions::runSafely(__func__, [&](){
-		return _cti_getState().sessionRegistry.isValid(sid);
-	}, false);
-=======
     return FE_iface::runSafely(__func__, [&](){
         auto& fe = Frontend::inst();
         return fe.Iface().validSession(sid);
     }, false);
->>>>>>> 7caeb4ca
 }
 
 char**
 cti_getSessionLockFiles(cti_session_id_t sid) {
-<<<<<<< HEAD
-	return cti_conventions::runSafely(__func__, [&](){
-		auto const& activeManifests = _cti_getState().sessionRegistry.get(sid)->getManifests();
-
-		// ensure there's at least one manifest instance
-		if (activeManifests.size() == 0) {
-			throw std::runtime_error("backend not initialized for session id " + std::to_string(sid));
-		}
-
-		// create return array
-		auto result = (char**)malloc(sizeof(char*) * (activeManifests.size() + 1));
-		if (result == nullptr) {
-			throw std::runtime_error("malloc failed for session id " + std::to_string(sid));
-		}
-
-		// create the strings
-		for (size_t i = 0; i < activeManifests.size(); i++) {
-			result[i] = strdup(activeManifests[i]->m_lockFilePath.c_str());
-		}
-		result[activeManifests.size()] = nullptr;
-		return result;
-	}, (char**)nullptr);
-=======
     return FE_iface::runSafely(__func__, [&](){
         auto& fe = Frontend::inst();
         auto sp = fe.Iface().getSession(sid);
@@ -933,20 +418,10 @@
         result[lock_files.size()] = nullptr;
         return result;
     }, (char**)nullptr);
->>>>>>> 7caeb4ca
 }
 
 // fill in a heap string pointer to session root path plus subdirectory
 static char* sessionPathAppend(std::string const& caller, cti_session_id_t sid, const std::string& str) {
-<<<<<<< HEAD
-	return cti_conventions::runSafely(caller, [&](){
-		// get session and construct string
-		auto const& session = *_cti_getState().sessionRegistry.get(sid);
-		std::stringstream ss;
-		ss << session.m_toolPath << "/" << session.m_stageName << str;
-		return strdup(ss.str().c_str());
-	}, (char*)nullptr);
-=======
     return FE_iface::runSafely(caller, [&](){
         // get session and construct string
         auto& fe = Frontend::inst();
@@ -955,7 +430,6 @@
         ss << sp->getStagePath() << str;
         return strdup(ss.str().c_str());
     }, (char*)nullptr);
->>>>>>> 7caeb4ca
 }
 
 char*
@@ -987,51 +461,24 @@
 
 cti_manifest_id_t
 cti_createManifest(cti_session_id_t sid) {
-<<<<<<< HEAD
-	return cti_conventions::runSafely(__func__, [&](){
-		return _cti_getState().manifestRegistry.own(_cti_getState().sessionRegistry.get(sid)->createManifest());
-	}, MANIFEST_ERROR);
-=======
     return FE_iface::runSafely(__func__, [&](){
         auto& fe = Frontend::inst();
         auto sp = fe.Iface().getSession(sid);
         auto wp = sp->createManifest();
         return fe.Iface().trackManifest(wp);
     }, MANIFEST_ERROR);
->>>>>>> 7caeb4ca
 }
 
 int
 cti_manifestIsValid(cti_manifest_id_t mid) {
-<<<<<<< HEAD
-	return cti_conventions::runSafely(__func__, [&](){
-		return _cti_getState().manifestRegistry.isValid(mid);
-	}, false);
-}
-
-int
-cti_destroySession(cti_session_id_t sid) {
-	return cti_conventions::runSafely(__func__, [&](){
-		_cti_getState().sessionRegistry.get(sid)->launchCleanup();
-		_cti_getState().sessionRegistry.erase(sid);
-		return SUCCESS;
-	}, FAILURE);
-=======
     return FE_iface::runSafely(__func__, [&](){
         auto& fe = Frontend::inst();
         return fe.Iface().validManifest(mid);
     }, false);
->>>>>>> 7caeb4ca
 }
 
 int
 cti_addManifestBinary(cti_manifest_id_t mid, const char * rawName) {
-<<<<<<< HEAD
-	return cti_conventions::runSafely(__func__, [&](){
-		_cti_getState().manifestRegistry.get(mid)->addBinary(rawName);
-		return SUCCESS;
-	}, FAILURE);
-=======
     return FE_iface::runSafely(__func__, [&](){
         auto& fe = Frontend::inst();
         // Check if we should bypass dependencies
@@ -1041,17 +488,10 @@
         mp->addBinary(rawName, deps);
         return SUCCESS;
     }, FAILURE);
->>>>>>> 7caeb4ca
 }
 
 int
 cti_addManifestLibrary(cti_manifest_id_t mid, const char * rawName) {
-<<<<<<< HEAD
-	return cti_conventions::runSafely(__func__, [&](){
-		_cti_getState().manifestRegistry.get(mid)->addLibrary(rawName);
-		return SUCCESS;
-	}, FAILURE);
-=======
     return FE_iface::runSafely(__func__, [&](){
         auto& fe = Frontend::inst();
         // Check if we should bypass dependencies
@@ -1061,53 +501,30 @@
         mp->addLibrary(rawName, deps);
         return SUCCESS;
     }, FAILURE);
->>>>>>> 7caeb4ca
 }
 
 int
 cti_addManifestLibDir(cti_manifest_id_t mid, const char * rawName) {
-<<<<<<< HEAD
-	return cti_conventions::runSafely(__func__, [&](){
-		_cti_getState().manifestRegistry.get(mid)->addLibDir(rawName);
-		return SUCCESS;
-	}, FAILURE);
-=======
     return FE_iface::runSafely(__func__, [&](){
         auto& fe = Frontend::inst();
         auto mp = fe.Iface().getManifest(mid);
         mp->addLibDir(rawName);
         return SUCCESS;
     }, FAILURE);
->>>>>>> 7caeb4ca
 }
 
 int
 cti_addManifestFile(cti_manifest_id_t mid, const char * rawName) {
-<<<<<<< HEAD
-	return cti_conventions::runSafely(__func__, [&](){
-		_cti_getState().manifestRegistry.get(mid)->addFile(rawName);
-		return SUCCESS;
-	}, FAILURE);
-=======
     return FE_iface::runSafely(__func__, [&](){
         auto& fe = Frontend::inst();
         auto mp = fe.Iface().getManifest(mid);
         mp->addFile(rawName);
         return SUCCESS;
     }, FAILURE);
->>>>>>> 7caeb4ca
 }
 
 int
 cti_sendManifest(cti_manifest_id_t mid) {
-<<<<<<< HEAD
-	return cti_conventions::runSafely(__func__, [&](){
-		auto remotePackage = _cti_getState().manifestRegistry.get(mid)->finalizeAndShip();
-		remotePackage.extract();
-		_cti_getState().manifestRegistry.erase(mid);
-		return SUCCESS;
-	}, FAILURE);
-=======
     return FE_iface::runSafely(__func__, [&](){
         auto& fe = Frontend::inst();
         auto mp = fe.Iface().getManifest(mid);
@@ -1116,7 +533,6 @@
         fe.Iface().removeManifest(mid);
         return SUCCESS;
     }, FAILURE);
->>>>>>> 7caeb4ca
 }
 
 /* tool daemon prototypes */
@@ -1124,23 +540,6 @@
 cti_execToolDaemon(cti_manifest_id_t mid, const char *daemonPath,
     const char * const daemonArgs[], const char * const envVars[])
 {
-<<<<<<< HEAD
-	return cti_conventions::runSafely(__func__, [&](){
-		{ auto& manifest = *_cti_getState().manifestRegistry.get(mid);
-			manifest.addBinary(daemonPath);
-			auto remotePackage = manifest.finalizeAndShip();
-			remotePackage.extractAndRun(daemonPath, daemonArgs, envVars);
-		}
-		_cti_getState().manifestRegistry.erase(mid);
-		return SUCCESS;
-	}, FAILURE);
-}
-
-bool _cti_stage_deps = true; // extern defined in cti_transfer.h
-void
-_cti_setStageDeps(bool stageDeps) {
-	_cti_stage_deps = stageDeps;
-=======
     return FE_iface::runSafely(__func__, [&](){
         auto& fe = Frontend::inst();
         auto mp = fe.Iface().getManifest(mid);
@@ -1149,7 +548,6 @@
         fe.Iface().removeManifest(mid);
         return SUCCESS;
     }, FAILURE);
->>>>>>> 7caeb4ca
 }
 
 int
