#
# Makefile.am for the CTI transfer components of the craytool interface.
#
# Copyright 2014-2019 Cray Inc.  All Rights Reserved.
#
# Unpublished Proprietary Information.
# This unpublished work is protected to trade secret, copyright and other laws.
# Except as permitted by contract or express written permission of Cray Inc.,
# no part of this work or its content may be used, reproduced or disclosed
# in any form.
#

SRC             = @CRAYTOOL_DIR@/src
<<<<<<< HEAD
=======
INCLUDE			= @CRAYTOOL_DIR@/include

AM_CXXFLAGS		= -Wall -I$(SRC) -I$(SRC)/frontend -I$(INCLUDE)
AM_LIBTOOLFLAGS = --quiet
>>>>>>> f6fa5dff

@CODE_COVERAGE_RULES@

AM_CXXFLAGS		= -Wall -I$(SRC) -I$(src)/frontend 
AM_LIBTOOLFLAGS = --quiet
noinst_LTLIBRARIES			=	libcti_transfer.la

libcti_transfer_la_SOURCES	=	Archive.cpp Manifest.cpp Session.cpp
libcti_transfer_la_CXXFLAGS	= 	$(AM_CXXFLAGS) -fPIC $(ARCHIVE_CFLAGS) $(CODE_COVERAGE_CXXFLAGS)
libcti_transfer_la_LDFLAGS	=	-static -Wl,--no-undefined $(CODE_COVERAGE_LDFLAGS)
libcti_transfer_la_CFLAGS	=	$(CODE_COVERAGE_CFLAGS)
libcti_transfer_la_CPPFLAGS	=	$(CODE_COVERAGE_CPPFLAGS)
libcti_transfer_la_LIBADD	=	$(CODE_COVERAGE_LIBS)
noinst_HEADERS				=	Archive.hpp Manifest.hpp Session.hpp

clean-local: code-coverage-clean
distclean-local: code-coverage-dist-clean<|MERGE_RESOLUTION|>--- conflicted
+++ resolved
@@ -10,19 +10,14 @@
 # in any form.
 #
 
+@CODE_COVERAGE_RULES@
+
 SRC             = @CRAYTOOL_DIR@/src
-<<<<<<< HEAD
-=======
 INCLUDE			= @CRAYTOOL_DIR@/include
 
 AM_CXXFLAGS		= -Wall -I$(SRC) -I$(SRC)/frontend -I$(INCLUDE)
 AM_LIBTOOLFLAGS = --quiet
->>>>>>> f6fa5dff
 
-@CODE_COVERAGE_RULES@
-
-AM_CXXFLAGS		= -Wall -I$(SRC) -I$(src)/frontend 
-AM_LIBTOOLFLAGS = --quiet
 noinst_LTLIBRARIES			=	libcti_transfer.la
 
 libcti_transfer_la_SOURCES	=	Archive.cpp Manifest.cpp Session.cpp
