--- conflicted
+++ resolved
@@ -78,40 +78,6 @@
     }
 }
 
-<<<<<<< HEAD
-void Manifest::addLibrary(const std::string& rawName, DepsPolicy depsPolicy) {
-	// get path and real name of file
-	const std::string filePath(cti::findLib(rawName));
-	const std::string realName(cti::getNameFromPath(filePath));
-
-	auto liveSession = getSessionHandle(m_sessionPtr);
-
-	// check for conflicts in session
-	switch (liveSession->hasFileConflict("lib", realName, filePath)) {
-		case Session::Conflict::None:
-			// add to manifest registry
-			m_folders["lib"].emplace(realName);
-			m_sourcePaths[realName] = filePath;
-			break;
-		case Session::Conflict::AlreadyAdded: return;
-		case Session::Conflict::NameOverwrite:
-			/* the launcher handles by pointing its LD_LIBRARY_PATH to the
-				override directory containing the conflicting lib.
-			*/
-			if (m_ldLibraryOverrideFolder.empty()) {
-				m_ldLibraryOverrideFolder = "lib." + std::to_string(m_instanceCount);
-			}
-
-			m_folders[m_ldLibraryOverrideFolder].emplace(realName);
-			m_sourcePaths[realName] = filePath;
-			break;
-	}
-
-	// add libraries if needed
-	if (depsPolicy == DepsPolicy::Stage) {
-		addLibDeps(filePath);
-	}
-=======
 void
 Manifest::addLibrary(const std::string& rawName, DepsPolicy depsPolicy) {
     enforceValid();
@@ -128,7 +94,8 @@
             m_folders["lib"].emplace(realName);
             m_sourcePaths[realName] = filePath;
             break;
-        case Session::Conflict::AlreadyAdded: return;
+        case Session::Conflict::AlreadyAdded:
+            return;
         case Session::Conflict::NameOverwrite:
             /* the launcher handles by pointing its LD_LIBRARY_PATH to the
                 override directory containing the conflicting lib.
@@ -139,6 +106,7 @@
 
             m_folders[m_ldLibraryOverrideFolder].emplace(realName);
             m_sourcePaths[realName] = filePath;
+            break;
     }
 
     // add libraries if needed
@@ -148,7 +116,6 @@
         auto& fe = app->getFrontend();
         addLibDeps(filePath, fe.getLdAuditPath());
     }
->>>>>>> 7caeb4ca
 }
 
 void
