/******************************************************************************\
 * cray_slurm_fe.h - A header file for the Cray slurm specific frontend
 *                   interface.
 *
 * Copyright 2014-2019 Cray Inc.	All Rights Reserved.
 *
 * Unpublished Proprietary Information.
 * This unpublished work is protected to trade secret, copyright and other laws.
 * Except as permitted by contract or express written permission of Cray Inc.,
 * no part of this work or its content may be used, reproduced or disclosed
 * in any form.
 *
 ******************************************************************************/

#pragma once

#include <stdint.h>
#include <sys/types.h>

#include <stdexcept>

#include "frontend/Frontend.hpp"

#include "useful/cti_wrappers.hpp"

// cti_srunProc_t extended to performs sanity checking upon construction
struct SrunInfo : public cti_srunProc_t {
	SrunInfo(uint32_t jobid, uint32_t stepid)
		: cti_srunProc_t{jobid, stepid}
	{
		// sanity check - Note that 0 is a valid step id.
		if (jobid == 0) {
			throw std::runtime_error("Invalid jobid " + std::to_string(jobid));
		}
	}
};

class CraySLURMFrontend final : public Frontend
{
public: // inherited interface
	cti_wlm_type getWLMType() const override { return CTI_WLM_CRAY_SLURM; }

	std::weak_ptr<App> launchBarrier(CArgArray launcher_argv, int stdout_fd, int stderr_fd,
		CStr inputFile, CStr chdirPath, CArgArray env_list) override;

	std::weak_ptr<App> registerJob(size_t numIds, ...) override;

	std::string getHostname() const override;

public: // slurm specific types
	struct NodeLayout {
		std::string hostname;
		size_t numPEs; // number of PEs running on node
		size_t firstPE; // first PE number on this node
	};

	struct StepLayout {
		size_t numPEs; // number of PEs associated with job step
		std::vector<NodeLayout> nodes; // array of hosts
	};

	// objects that are created during an App creation. ownership will pass to the App
	struct SrunInstance {
		cti::fe_daemon::MPIRResult mpirData;
		cti::temp_file_handle outputPath; // handle to output fifo file
		cti::temp_file_handle errorPath;  // handle to error fifo file
<<<<<<< HEAD
=======
		cti::overwatch_handle redirectUtility; // running output redirection utility
>>>>>>> 7caeb4ca
	};

public: // slurm specific interface
	// Get the default launcher binary name, or, if provided, from the environment.
	std::string getLauncherName();

	// use sattach to retrieve node / host information about a SLURM job
	/* sattach layout format:
	Job step layout:
	  {numPEs} tasks, {numNodes} nodes ({hostname}...)
	  <newline>
	  Node {nodeNum} ({hostname}), {numPEs} task(s): PE_0 {PE_i }...
	*/
	StepLayout fetchStepLayout(uint32_t job_id, uint32_t step_id);

	// Use a Slurm Step Layout to create the SLURM Node Layout file inside the staging directory, return the new path.
	std::string createNodeLayoutFile(StepLayout const& stepLayout, std::string const& stagePath);

	// Use an MPIR ProcTable to create the SLURM PID List file inside the staging directory, return the new path.
<<<<<<< HEAD
	static std::string createPIDListFile(MPIRProctable const& procTable, std::string const& stagePath);
=======
	std::string createPIDListFile(std::vector<MPIRInstance::MPIR_ProcTableElem> const& procTable, std::string const& stagePath);
>>>>>>> 7caeb4ca

	// Launch a SLURM app under MPIR control and hold at SRUN barrier.
	SrunInstance launchApp(const char * const launcher_argv[],
		const char *inputFile, int stdoutFd, int stderrFd, const char *chdirPath,
		const char * const env_list[]);

<<<<<<< HEAD
=======
	// Extract the SLURM Job ID from launcher memory using an existing MPIR control session.
	uint32_t fetchJobId(MPIRInstance& srunInstance);

	// Extract the SLURM Step ID from launcher memory using an existing MPIR control session. Optional, returns 0 on failure.
	uint32_t fetchStepId(MPIRInstance& srunInstance);

>>>>>>> 7caeb4ca
	// attach and read srun info
	SrunInfo getSrunInfo(pid_t srunPid);
};

class CraySLURMApp final : public App
{
private: // type aliases
	using SrunInstance = CraySLURMFrontend::SrunInstance;

private: // variables
	pid_t    m_launcherPid; // launcher PID
	uint32_t m_jobId;
	uint32_t m_stepId;
	CraySLURMFrontend::StepLayout m_stepLayout; // SLURM Layout of job step
<<<<<<< HEAD
	int      m_queuedOutFd; // Where to redirect stdout after barrier release
	int      m_queuedErrFd; // Where to redirect stderr after barrier release
	bool     m_beDaemonSent; // Have we already shipped over the backend daemon?
=======
	int                    m_queuedOutFd; // Where to redirect stdout after barrier release
	int                    m_queuedErrFd; // Where to redirect stderr after barrier release
	bool                   m_dlaunchSent; // Have we already shipped over the dlaunch utility?
	std::vector<cti::overwatch_handle> m_watchedUtilities; // active utility redirect / sattach / srun instances
>>>>>>> 7caeb4ca

	cti::fe_daemon::MPIRId m_stoppedSrunId; // MPIR instance id to release startup barrier
	cti::temp_file_handle m_outputPath;
	cti::temp_file_handle m_errorPath;

	std::string m_toolPath;    // Backend path where files are unpacked
	std::string m_attribsPath; // Backend Cray-specific directory
	std::string m_stagePath;   // Local directory where files are staged before transfer to BE
	std::vector<std::string> m_extraFiles; // List of extra support files to transfer to BE

private: // member helpers
	void redirectOutput(int stdoutFd, int stderrFd);
	// delegated constructor
<<<<<<< HEAD
	CraySLURMApp(SrunInstance&& srunInstance);

public: // constructor / destructor interface
	// attach case
	CraySLURMApp(uint32_t jobid, uint32_t stepid);
=======
	CraySLURMApp(CraySLURMFrontend& fe, uint32_t jobid, uint32_t stepid, SrunInstance&& srunInstance);

public: // constructor / destructor interface
	// register case
	CraySLURMApp(CraySLURMFrontend& fe, uint32_t jobid, uint32_t stepid);
	// attach case
	CraySLURMApp(CraySLURMFrontend& fe, SrunInstance&& srunInstance);
>>>>>>> 7caeb4ca
	// launch case
	CraySLURMApp(CraySLURMFrontend& fe, const char * const launcher_argv[], int stdout_fd,
		int stderr_fd, const char *inputFile, const char *chdirPath, const char * const env_list[]);

	~CraySLURMApp();

public: // app interaction interface
	std::string getJobId()            const override;
	std::string getLauncherHostname() const override;
	std::string getToolPath()         const override { return m_toolPath;    }
	std::string getAttribsPath()      const override { return m_attribsPath; }

	std::vector<std::string> getExtraFiles() const override { return m_extraFiles; }

	size_t getNumPEs()       const override { return m_stepLayout.numPEs;       }
	size_t getNumHosts()     const override { return m_stepLayout.nodes.size(); }
	std::vector<std::string> getHostnameList()   const override;
	std::vector<CTIHost>     getHostsPlacement() const override;

	void releaseBarrier() override;
	void kill(int signal) override;
	void shipPackage(std::string const& tarPath) const override;
	void startDaemon(const char* const args[]) override;

public: // slurm specific interface
	uint64_t getApid() const { return CRAY_SLURM_APID(m_jobId, m_stepId); }
	SrunInfo getSrunInfo() const { return SrunInfo { m_jobId, m_stepId }; }
};<|MERGE_RESOLUTION|>--- conflicted
+++ resolved
@@ -64,10 +64,6 @@
 		cti::fe_daemon::MPIRResult mpirData;
 		cti::temp_file_handle outputPath; // handle to output fifo file
 		cti::temp_file_handle errorPath;  // handle to error fifo file
-<<<<<<< HEAD
-=======
-		cti::overwatch_handle redirectUtility; // running output redirection utility
->>>>>>> 7caeb4ca
 	};
 
 public: // slurm specific interface
@@ -87,26 +83,13 @@
 	std::string createNodeLayoutFile(StepLayout const& stepLayout, std::string const& stagePath);
 
 	// Use an MPIR ProcTable to create the SLURM PID List file inside the staging directory, return the new path.
-<<<<<<< HEAD
-	static std::string createPIDListFile(MPIRProctable const& procTable, std::string const& stagePath);
-=======
-	std::string createPIDListFile(std::vector<MPIRInstance::MPIR_ProcTableElem> const& procTable, std::string const& stagePath);
->>>>>>> 7caeb4ca
+	std::string createPIDListFile(MPIRProctable const& procTable, std::string const& stagePath);
 
 	// Launch a SLURM app under MPIR control and hold at SRUN barrier.
 	SrunInstance launchApp(const char * const launcher_argv[],
 		const char *inputFile, int stdoutFd, int stderrFd, const char *chdirPath,
 		const char * const env_list[]);
 
-<<<<<<< HEAD
-=======
-	// Extract the SLURM Job ID from launcher memory using an existing MPIR control session.
-	uint32_t fetchJobId(MPIRInstance& srunInstance);
-
-	// Extract the SLURM Step ID from launcher memory using an existing MPIR control session. Optional, returns 0 on failure.
-	uint32_t fetchStepId(MPIRInstance& srunInstance);
-
->>>>>>> 7caeb4ca
 	// attach and read srun info
 	SrunInfo getSrunInfo(pid_t srunPid);
 };
@@ -121,16 +104,9 @@
 	uint32_t m_jobId;
 	uint32_t m_stepId;
 	CraySLURMFrontend::StepLayout m_stepLayout; // SLURM Layout of job step
-<<<<<<< HEAD
 	int      m_queuedOutFd; // Where to redirect stdout after barrier release
 	int      m_queuedErrFd; // Where to redirect stderr after barrier release
 	bool     m_beDaemonSent; // Have we already shipped over the backend daemon?
-=======
-	int                    m_queuedOutFd; // Where to redirect stdout after barrier release
-	int                    m_queuedErrFd; // Where to redirect stderr after barrier release
-	bool                   m_dlaunchSent; // Have we already shipped over the dlaunch utility?
-	std::vector<cti::overwatch_handle> m_watchedUtilities; // active utility redirect / sattach / srun instances
->>>>>>> 7caeb4ca
 
 	cti::fe_daemon::MPIRId m_stoppedSrunId; // MPIR instance id to release startup barrier
 	cti::temp_file_handle m_outputPath;
@@ -144,21 +120,11 @@
 private: // member helpers
 	void redirectOutput(int stdoutFd, int stderrFd);
 	// delegated constructor
-<<<<<<< HEAD
-	CraySLURMApp(SrunInstance&& srunInstance);
+	CraySLURMApp(CraySLURMFrontend& fe, SrunInstance&& srunInstance);
 
 public: // constructor / destructor interface
 	// attach case
-	CraySLURMApp(uint32_t jobid, uint32_t stepid);
-=======
-	CraySLURMApp(CraySLURMFrontend& fe, uint32_t jobid, uint32_t stepid, SrunInstance&& srunInstance);
-
-public: // constructor / destructor interface
-	// register case
 	CraySLURMApp(CraySLURMFrontend& fe, uint32_t jobid, uint32_t stepid);
-	// attach case
-	CraySLURMApp(CraySLURMFrontend& fe, SrunInstance&& srunInstance);
->>>>>>> 7caeb4ca
 	// launch case
 	CraySLURMApp(CraySLURMFrontend& fe, const char * const launcher_argv[], int stdout_fd,
 		int stderr_fd, const char *inputFile, const char *chdirPath, const char * const env_list[]);
