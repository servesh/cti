--- conflicted
+++ resolved
@@ -59,21 +59,13 @@
 	std::string getLauncherName();
 
 	// use MPIR proctable to retrieve node / host information about a job
-<<<<<<< HEAD
-	StepLayout fetchStepLayout(MPIRInstance::ProcTable const& procTable);
-=======
 	StepLayout fetchStepLayout(MPIRProctable const& procTable);
->>>>>>> af3557d7
 
 	// Use a SSH Step Layout to create the SSH Node Layout file inside the staging directory, return the new path.
 	std::string createNodeLayoutFile(StepLayout const& stepLayout, std::string const& stagePath);
 
 	// Use an MPIR ProcTable to create the SSH PID List file inside the staging directory, return the new path.
-<<<<<<< HEAD
-	std::string createPIDListFile(MPIRInstance::ProcTable const& procTable, std::string const& stagePath);
-=======
 	std::string createPIDListFile(MPIRProctable const& procTable, std::string const& stagePath);
->>>>>>> af3557d7
 
 	// Launch an app under MPIR control and hold at barrier.
 	std::unique_ptr<MPIRInstance> launchApp(const char * const launcher_argv[],
