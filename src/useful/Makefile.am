#
# Makefile.am for the useful components of the craytool interface.
#
# Copyright 2014-2019 Cray Inc.  All Rights Reserved.
#
# Unpublished Proprietary Information.
# This unpublished work is protected to trade secret, copyright and other laws.
# Except as permitted by contract or express written permission of Cray Inc.,
# no part of this work or its content may be used, reproduced or disclosed
# in any form.
#
SUBDIRS				= ld_val

SRC             = @CRAYTOOL_DIR@/src
AM_LIBTOOLFLAGS = --quiet
AM_CFLAGS		= -Wall -I$(SRC) -I.

noinst_LTLIBRARIES      = libuseful.la

<<<<<<< HEAD
libuseful_la_SOURCES    = 	cti_error.c cti_log.c \
=======
libuseful_la_SOURCES    = 	cti_log.c cti_overwatch.c \
>>>>>>> 7caeb4ca
							cti_path.c cti_stack.c ArgvDefs-c++11-workaround.cpp
libuseful_la_CFLAGS     = 	$(AM_CFLAGS) -fPIC
libuseful_la_CXXFLAGS   = 	$(AM_CXXFLAGS) $(libuseful_la_CFLAGS)
libuseful_la_LIBADD		=	ld_val/libld_val.la
libuseful_la_LDFLAGS    = 	-static -Wl,--no-undefined

libexec_PROGRAMS		= 	cti_splice_out_err

cti_splice_out_err_SOURCES = cti_splice_out_err.c
cti_splice_out_err_CFLAGS  = $(AM_CFLAGS)
cti_splice_out_err_LDFLAGS = -Wl,--no-undefined -Wl,--as-needed -pthread

<<<<<<< HEAD
noinst_HEADERS			= 	cti_argv.hpp cti_error.h cti_log.h \
=======
noinst_HEADERS			= 	cti_argv.hpp cti_log.h cti_overwatch.h \
>>>>>>> 7caeb4ca
							cti_path.h cti_split.hpp cti_stack.h cti_wrappers.hpp \
							cti_dlopen.hpp cti_execvp.hpp cti_useful.h<|MERGE_RESOLUTION|>--- conflicted
+++ resolved
@@ -17,12 +17,7 @@
 
 noinst_LTLIBRARIES      = libuseful.la
 
-<<<<<<< HEAD
-libuseful_la_SOURCES    = 	cti_error.c cti_log.c \
-=======
-libuseful_la_SOURCES    = 	cti_log.c cti_overwatch.c \
->>>>>>> 7caeb4ca
-							cti_path.c cti_stack.c ArgvDefs-c++11-workaround.cpp
+libuseful_la_SOURCES    = 	cti_log.c cti_path.c cti_stack.c ArgvDefs-c++11-workaround.cpp
 libuseful_la_CFLAGS     = 	$(AM_CFLAGS) -fPIC
 libuseful_la_CXXFLAGS   = 	$(AM_CXXFLAGS) $(libuseful_la_CFLAGS)
 libuseful_la_LIBADD		=	ld_val/libld_val.la
@@ -34,10 +29,6 @@
 cti_splice_out_err_CFLAGS  = $(AM_CFLAGS)
 cti_splice_out_err_LDFLAGS = -Wl,--no-undefined -Wl,--as-needed -pthread
 
-<<<<<<< HEAD
-noinst_HEADERS			= 	cti_argv.hpp cti_error.h cti_log.h \
-=======
-noinst_HEADERS			= 	cti_argv.hpp cti_log.h cti_overwatch.h \
->>>>>>> 7caeb4ca
-							cti_path.h cti_split.hpp cti_stack.h cti_wrappers.hpp \
-							cti_dlopen.hpp cti_execvp.hpp cti_useful.h+noinst_HEADERS			= 	cti_argv.hpp cti_log.h cti_path.h cti_split.hpp \
+							cti_stack.h cti_wrappers.hpp cti_dlopen.hpp \
+							cti_execvp.hpp cti_useful.h