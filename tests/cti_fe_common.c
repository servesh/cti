--- conflicted
+++ resolved
@@ -21,229 +21,6 @@
 void
 cti_test_fe(cti_app_id_t appId)
 {
-<<<<<<< HEAD
-	cti_wlm_type		mywlm;
-	const char *		mywlm_str;
-	char *				myhostname;
-	char *				mylauncherhostname;
-	int					mynumpes;
-	int					mynumnodes;
-	char **				myhostlist;
-	cti_hostsList_t *	myhostplacement;
-	// internal variables
-	char **	i;
-	int		j;
-
-	// Sanity of passed in arg
-	assert(cti_appIsValid(appId) != 0);
-
-	// test cti_error_str
-	assert(cti_error_str() != NULL);
-
-	printf("\nThe following is information about your application that the tool interface gathered:\n\n");
-
-	/*
-	 * cti_current_wlm - Obtain the current workload manager (WLM) in use on the
-	 *                   system.
-	 */
-	mywlm = cti_current_wlm();
-	assert(mywlm != CTI_WLM_NONE);
-
-	/*
-	 * cti_wlm_type_toString - Obtain stringified version of cti_wlm_type.
-	 */
-	mywlm_str = cti_wlm_type_toString(mywlm);
-	if (mywlm_str == NULL)
-	{
-		fprintf(stderr, "Error: cti_wlm_type_toString failed!\n");
-		fprintf(stderr, "CTI error: %s\n", cti_error_str());
-	}
-	assert(mywlm_str != NULL);
-	printf("Current workload manager: %s\n", mywlm_str);
-
-	/*
-	 * cti_getHostname - Returns the hostname of the current login node.
-	 */
-	myhostname = cti_getHostname();
-	if (myhostname == NULL)
-	{
-		fprintf(stderr, "Error: cti_getHostname failed!\n");
-		fprintf(stderr, "CTI error: %s\n", cti_error_str());
-	}
-	assert(myhostname != NULL);
-	printf("Current hostname: %s\n", myhostname);
-	free(myhostname);
-	myhostname = NULL;
-
-	// Conduct WLM specific calls
-	switch (mywlm)
-	{
-#if 0
-		case CTI_WLM_ALPS:
-		{
-			cti_aprunProc_t *	myapruninfo;
-			int					ordinal;
-
-			/*
-			 * cti_getAprunInfo - Obtain information about the aprun process
-			 */
-			myapruninfo = cti_alps_getAprunInfo(appId);
-			if (myapruninfo == NULL)
-			{
-				fprintf(stderr, "Error: cti_alps_getAprunInfo failed!\n");
-				fprintf(stderr, "CTI error: %s\n", cti_error_str());
-			}
-			assert(myapruninfo != NULL);
-			printf("apid of application: %llu\n", (long long unsigned int)myapruninfo->apid);
-			printf("pid_t of aprun: %d\n", myapruninfo->aprunPid);
-			free(myapruninfo);
-			myapruninfo = NULL;
-
-			/*
-			*  cti_alps_getAlpsOverlapOrdinal - Obtain overlap ordinal. This can fail on
-			*                                   some systems.
-			*/
-			ordinal = cti_alps_getAlpsOverlapOrdinal(appId);
-			if (ordinal < 0)
-			{
-				fprintf(stderr, "Error: cti_alps_getAlpsOverlapOrdinal failed!\n");
-				fprintf(stderr, "CTI error: %s\n", cti_error_str());
-			}
-			// Do not assert here since we expect CLE levels that don't support suspend/resume
-			// to not have this function available.
-			printf("alps overlap ordinal: %d\n", ordinal);
-		}
-			break;
-#endif
-		case CTI_WLM_CRAY_SLURM:
-		{
-			cti_srunProc_t *	mysruninfo;
-
-			/*
-			 * cti_cray_slurm_getSrunInfo - Obtain information about the srun process
-			 */
-			mysruninfo = cti_cray_slurm_getSrunInfo(appId);
-			if (mysruninfo == NULL)
-			{
-				fprintf(stderr, "Error: cti_cray_slurm_getSrunInfo failed!\n");
-				fprintf(stderr, "CTI error: %s\n", cti_error_str());
-			}
-			assert(mysruninfo != NULL);
-			printf("jobid of application:  %lu\n", (long unsigned int)mysruninfo->jobid);
-			printf("stepid of application: %lu\n", (long unsigned int)mysruninfo->stepid);
-			free(mysruninfo);
-			mysruninfo = NULL;
-		}
-			break;
-
-		default:
-			// do nothing
-			printf("Unsupported wlm!\n");
-			assert(0);
-			break;
-	}
-
-	/*
-	 * cti_getLauncherHostName - Returns the hostname of the login node where the
-	 *                           application launcher process resides.
-	 */
-	 if(mywlm != CTI_WLM_CRAY_SLURM)
-	 {
-		mylauncherhostname = cti_getLauncherHostName(appId);
-		if (mylauncherhostname == NULL)
-		{
-			fprintf(stderr, "Error: cti_getLauncherHostName failed!\n");
-			fprintf(stderr, "CTI error: %s\n", cti_error_str());
-		}
-		assert(mylauncherhostname != NULL);
-		printf("hostname where aprun resides: %s\n", mylauncherhostname);
-		free(mylauncherhostname);
-		mylauncherhostname = NULL;
-	}
-
-	/*
-	 * cti_getNumAppPEs -	Returns the number of processing elements in the application
-	 *						associated with the apid.
-	 */
-	mynumpes = cti_getNumAppPEs(appId);
-	if (mynumpes == 0)
-	{
-		fprintf(stderr, "Error: cti_getNumAppPEs failed!\n");
-		fprintf(stderr, "CTI error: %s\n", cti_error_str());
-	}
-	assert(mynumpes != 0);
-	printf("Number of application PEs: %d\n", mynumpes);
-
-	/*
-	 * cti_getNumAppNodes -	Returns the number of compute nodes allocated for the
-	 *						application associated with the aprun pid.
-	 */
-	mynumnodes = cti_getNumAppNodes(appId);
-	if (mynumnodes == 0)
-	{
-		fprintf(stderr, "Error: cti_getNumAppNodes failed!\n");
-		fprintf(stderr, "CTI error: %s\n", cti_error_str());
-	}
-	assert(mynumnodes != 0);
-	printf("Number of compute nodes used by application: %d\n", mynumnodes);
-
-	/*
-	 * cti_getAppHostsList - Returns a null terminated array of strings containing
-	 *						the hostnames of the compute nodes allocated by ALPS
-	 *						for the application associated with the aprun pid.
-	 */
-	myhostlist = cti_getAppHostsList(appId);
-	if (myhostlist == NULL)
-	{
-		fprintf(stderr, "Error: cti_getAppHostsList failed!\n");
-		fprintf(stderr, "CTI error: %s\n", cti_error_str());
-	}
-	assert(myhostlist != NULL);
-	printf("\nThe following is a list of compute node hostnames returned by cti_getAppHostsList():\n\n");
-	i = myhostlist;
-	while (*i != NULL)
-	{
-		printf("%s\n", *i);
-		free(*i++);
-	}
-	free(myhostlist);
-	myhostlist = NULL;
-
-	/*
-	 * cti_getAppHostsPlacement -	Returns a cti_hostsList_t containing cti_host_t
-	 *								entries that contain the hostname of the compute
-	 *								nodes allocated by ALPS and the number of PEs
-	 *								assigned to that host for the application associated
-	 *								with the aprun pid.
- 	 */
-	myhostplacement = cti_getAppHostsPlacement(appId);
-	if (myhostplacement == NULL)
-	{
-		fprintf(stderr, "Error: cti_getAppHostsPlacement failed!\n");
-		fprintf(stderr, "CTI error: %s\n", cti_error_str());
-	}
-	assert(myhostplacement != NULL);
-	printf("\nThe following information was returned by cti_getAppHostsPlacement():\n\n");
-	printf("There are %d host(s) in the cti_hostsList_t struct.\n", myhostplacement->numHosts);
-	for (j=0; j < myhostplacement->numHosts; ++j)
-	{
-		printf("On host %s there are %d PEs.\n", myhostplacement->hosts[j].hostname, myhostplacement->hosts[j].numPes);
-	}
-	cti_destroyHostsList(myhostplacement);
-	myhostplacement = NULL;
-
-	/*
-	 * cti_killApp - Send a signal using the appropriate launcher kill mechanism to
-	 *               an application launcher.
-	 */
-	j = cti_killApp(appId, 0);
-	if (j)
-	{
-		fprintf(stderr, "Error: cti_killApp failed!\n");
-		fprintf(stderr, "CTI error: %s\n", cti_error_str());
-	}
-	assert(j == 0);
-=======
     cti_wlm_type        mywlm;
     const char *        mywlm_str;
     char *              myhostname;
@@ -417,5 +194,4 @@
         fprintf(stderr, "CTI error: %s\n", cti_error_str());
     }
     assert(j == 0);
->>>>>>> ddd39357
 }