/******************************************************************************\
 * cti_fe_common.c - A test routine that exercises all of the FE API calls.
 *
 * Copyright 2015-2019 Cray Inc.    All Rights Reserved.
 *
 * Unpublished Proprietary Information.
 * This unpublished work is protected to trade secret, copyright and other laws.
 * Except as permitted by contract or express written permission of Cray Inc.,
 * no part of this work or its content may be used, reproduced or disclosed
 * in any form.
 *
 ******************************************************************************/

#include <stdio.h>
#include <stdlib.h>
#include <unistd.h>
#include <assert.h>

#include "cray_tools_fe.h"

void
cti_test_fe(cti_app_id_t appId)
{
    cti_wlm_type_t      mywlm;
    const char *        mywlm_str;
    char *              myhostname;
    char *              mylauncherhostname;
    int                 mynumpes;
    int                 mynumnodes;
    char **             myhostlist;
    cti_hostsList_t *   myhostplacement;
    // internal variables
    char ** i;
    int     j;

    // Sanity of passed in arg
    assert(cti_appIsValid(appId) != 0);

    // test cti_error_str
    assert(cti_error_str() != NULL);

    printf("\nThe following is information about your application that the tool interface gathered:\n\n");

    /*
     * cti_current_wlm - Obtain the current workload manager (WLM) in use on the
     *                   system.
     */
    mywlm = cti_current_wlm();
    assert(mywlm != CTI_WLM_NONE);

    /*
     * cti_wlm_type_toString - Obtain stringified version of cti_wlm_type_t.
     */
    mywlm_str = cti_wlm_type_toString(mywlm);
    if (mywlm_str == NULL) {
        fprintf(stderr, "Error: cti_wlm_type_toString failed!\n");
        fprintf(stderr, "CTI error: %s\n", cti_error_str());
    }
    assert(mywlm_str != NULL);
    printf("Current workload manager: %s\n", mywlm_str);

    /*
     * cti_getHostname - Returns the hostname of the current login node.
     */
    myhostname = cti_getHostname();
    if (myhostname == NULL) {
        fprintf(stderr, "Error: cti_getHostname failed!\n");
        fprintf(stderr, "CTI error: %s\n", cti_error_str());
    }
    assert(myhostname != NULL);
    printf("Current hostname: %s\n", myhostname);
    free(myhostname);
    myhostname = NULL;

    // Conduct WLM specific calls

    switch (mywlm) {
        case CTI_WLM_CRAY_SLURM:
        {
<<<<<<< HEAD
            cti_cray_slurm_ops_t * slurm_ops;
            cti_wlm_type ret = cti_open_ops(&slurm_ops);
            assert(ret == mywlm);
            assert(slurm_ops != NULL);
=======
            cti_srunProc_t *    mysruninfo;
>>>>>>> dd2d659a
            /*
             * getSrunInfo - Obtain information about the srun process
             */
            cti_srunProc_t *mysruninfo = slurm_ops->getSrunInfo(appId);
            if (mysruninfo == NULL) {
                fprintf(stderr, "Error: getSrunInfo failed!\n");
                fprintf(stderr, "CTI error: %s\n", cti_error_str());
            }
            assert(mysruninfo != NULL);
            printf("jobid of application:  %lu\n", (long unsigned int)mysruninfo->jobid);
            printf("stepid of application: %lu\n", (long unsigned int)mysruninfo->stepid);
            free(mysruninfo);
            mysruninfo = NULL;
        }
            break;


        case CTI_WLM_SSH:
            break;

        default:
            // do nothing
            printf("Unsupported wlm!\n");
            assert(0);
            break;
    }
    /*
     * cti_getLauncherHostName - Returns the hostname of the login node where the
     *                           application launcher process resides.
     */
    mylauncherhostname = cti_getLauncherHostName(appId);
    if (mylauncherhostname != NULL) {
        assert(mylauncherhostname != NULL);
        printf("hostname where application launcher resides: %s\n", mylauncherhostname);
        free(mylauncherhostname);
        mylauncherhostname = NULL;
    }
    else {
        fprintf(stderr, "Warning: cti_getLauncherHostName unsupported.\n");
        fprintf(stderr, "CTI error: %s\n", cti_error_str());
    }

    /*
     * cti_getNumAppPEs -   Returns the number of processing elements in the application
     *                      associated with the apid.
     */
    mynumpes = cti_getNumAppPEs(appId);
    if (mynumpes == 0) {
        fprintf(stderr, "Error: cti_getNumAppPEs failed!\n");
        fprintf(stderr, "CTI error: %s\n", cti_error_str());
    }
    assert(mynumpes != 0);
    printf("Number of application PEs: %d\n", mynumpes);

    /*
     * cti_getNumAppNodes - Returns the number of compute nodes allocated for the
     *                      application associated with the launcher pid.
     */
    mynumnodes = cti_getNumAppNodes(appId);
    if (mynumnodes == 0) {
        fprintf(stderr, "Error: cti_getNumAppNodes failed!\n");
        fprintf(stderr, "CTI error: %s\n", cti_error_str());
    }
    assert(mynumnodes != 0);
    printf("Number of compute nodes used by application: %d\n", mynumnodes);

    /*
     * cti_getAppHostsList - Returns a null terminated array of strings containing
     *                      the hostnames of the compute nodes
     *                      for the application associated with the pid.
     */
    myhostlist = cti_getAppHostsList(appId);
    if (myhostlist == NULL) {
        fprintf(stderr, "Error: cti_getAppHostsList failed!\n");
        fprintf(stderr, "CTI error: %s\n", cti_error_str());
    }
    assert(myhostlist != NULL);
    printf("\nThe following is a list of compute node hostnames returned by cti_getAppHostsList():\n\n");
    i = myhostlist;
    while (*i != NULL) {
        printf("%s\n", *i);
        free(*i++);
    }
    free(myhostlist);
    myhostlist = NULL;

    /*
     * cti_getAppHostsPlacement -   Returns a cti_hostsList_t containing cti_host_t
     *                              entries that contain the hostname of the compute
     *                              nodes allocated and the number of PEs
     *                              assigned to that host for the application associated
     *                              with the launcher pid.
     */
    myhostplacement = cti_getAppHostsPlacement(appId);
    if (myhostplacement == NULL) {
        fprintf(stderr, "Error: cti_getAppHostsPlacement failed!\n");
        fprintf(stderr, "CTI error: %s\n", cti_error_str());
    }
    assert(myhostplacement != NULL);
    printf("\nThe following information was returned by cti_getAppHostsPlacement():\n\n");
    printf("There are %d host(s) in the cti_hostsList_t struct.\n", myhostplacement->numHosts);
    for (j=0; j < myhostplacement->numHosts; ++j) {
        printf("On host %s there are %d PEs.\n", myhostplacement->hosts[j].hostname, myhostplacement->hosts[j].numPes);
    }
    cti_destroyHostsList(myhostplacement);
    myhostplacement = NULL;

    /*
     * cti_killApp - Send a signal using the appropriate launcher kill mechanism to
     *               an application launcher.
     */
    j = cti_killApp(appId, 0);
    if (j) {
        fprintf(stderr, "Error: cti_killApp failed!\n");
        fprintf(stderr, "CTI error: %s\n", cti_error_str());
    }
    assert(j == 0);
}<|MERGE_RESOLUTION|>--- conflicted
+++ resolved
@@ -77,14 +77,10 @@
     switch (mywlm) {
         case CTI_WLM_CRAY_SLURM:
         {
-<<<<<<< HEAD
             cti_cray_slurm_ops_t * slurm_ops;
             cti_wlm_type ret = cti_open_ops(&slurm_ops);
             assert(ret == mywlm);
             assert(slurm_ops != NULL);
-=======
-            cti_srunProc_t *    mysruninfo;
->>>>>>> dd2d659a
             /*
              * getSrunInfo - Obtain information about the srun process
              */
