/******************************************************************************\
 * cti_fe_common.c - A test routine that exercises all of the FE API calls.
 *
 * Copyright 2015-2019 Cray Inc.    All Rights Reserved.
 *
 * Unpublished Proprietary Information.
 * This unpublished work is protected to trade secret, copyright and other laws.
 * Except as permitted by contract or express written permission of Cray Inc.,
 * no part of this work or its content may be used, reproduced or disclosed
 * in any form.
 *
 ******************************************************************************/

#include <stdio.h>
#include <stdlib.h>
#include <unistd.h>
#include <assert.h>

#include "cray_tools_fe.h"

void
cti_test_fe(cti_app_id_t appId)
{
    cti_wlm_type        mywlm;
    const char *        mywlm_str;
    char *              myhostname;
    char *              mylauncherhostname;
    int                 mynumpes;
    int                 mynumnodes;
    char **             myhostlist;
    cti_hostsList_t *   myhostplacement;
    // internal variables
    char ** i;
    int     j;

    // Sanity of passed in arg
    assert(cti_appIsValid(appId) != 0);

    // test cti_error_str
    assert(cti_error_str() != NULL);

    printf("\nThe following is information about your application that the tool interface gathered:\n\n");

    /*
     * cti_current_wlm - Obtain the current workload manager (WLM) in use on the
     *                   system.
     */
    mywlm = cti_current_wlm();
    assert(mywlm != CTI_WLM_NONE);

    /*
     * cti_wlm_type_toString - Obtain stringified version of cti_wlm_type.
     */
    mywlm_str = cti_wlm_type_toString(mywlm);
    if (mywlm_str == NULL) {
        fprintf(stderr, "Error: cti_wlm_type_toString failed!\n");
        fprintf(stderr, "CTI error: %s\n", cti_error_str());
    }
    assert(mywlm_str != NULL);
    printf("Current workload manager: %s\n", mywlm_str);

    /*
     * cti_getHostname - Returns the hostname of the current login node.
     */
    myhostname = cti_getHostname();
    if (myhostname == NULL) {
        fprintf(stderr, "Error: cti_getHostname failed!\n");
        fprintf(stderr, "CTI error: %s\n", cti_error_str());
    }
    assert(myhostname != NULL);
    printf("Current hostname: %s\n", myhostname);
    free(myhostname);
    myhostname = NULL;

    // Conduct WLM specific calls
    switch (mywlm) {
        case CTI_WLM_CRAY_SLURM:
        {
            cti_srunProc_t *    mysruninfo;
            /*
             * cti_cray_slurm_getSrunInfo - Obtain information about the srun process
             */
            mysruninfo = cti_cray_slurm_getSrunInfo(appId);
            if (mysruninfo == NULL) {
                fprintf(stderr, "Error: cti_cray_slurm_getSrunInfo failed!\n");
                fprintf(stderr, "CTI error: %s\n", cti_error_str());
            }
            assert(mysruninfo != NULL);
            printf("jobid of application:  %lu\n", (long unsigned int)mysruninfo->jobid);
            printf("stepid of application: %lu\n", (long unsigned int)mysruninfo->stepid);
            free(mysruninfo);
            mysruninfo = NULL;
        }
            break;

<<<<<<< HEAD
        case CTI_WLM_SLURM:
        case CTI_WLM_SSH:
            break;
=======
        case CTI_WLM_SSH:
            break;

>>>>>>> 43e83591
        default:
            // do nothing
            printf("Unsupported wlm!\n");
            assert(0);
            break;
    }
    /*
     * cti_getLauncherHostName - Returns the hostname of the login node where the
     *                           application launcher process resides.
     */
    mylauncherhostname = cti_getLauncherHostName(appId);
    if (mylauncherhostname != NULL) {
        assert(mylauncherhostname != NULL);
        printf("hostname where application launcher resides: %s\n", mylauncherhostname);
        free(mylauncherhostname);
        mylauncherhostname = NULL;
    }
    else {
        fprintf(stderr, "Warning: cti_getLauncherHostName unsupported.\n");
        fprintf(stderr, "CTI error: %s\n", cti_error_str());
    }

    /*
     * cti_getNumAppPEs -   Returns the number of processing elements in the application
     *                      associated with the apid.
     */
    mynumpes = cti_getNumAppPEs(appId);
    if (mynumpes == 0) {
        fprintf(stderr, "Error: cti_getNumAppPEs failed!\n");
        fprintf(stderr, "CTI error: %s\n", cti_error_str());
    }
    assert(mynumpes != 0);
    printf("Number of application PEs: %d\n", mynumpes);

    /*
     * cti_getNumAppNodes - Returns the number of compute nodes allocated for the
     *                      application associated with the launcher pid.
     */
    mynumnodes = cti_getNumAppNodes(appId);
    if (mynumnodes == 0) {
        fprintf(stderr, "Error: cti_getNumAppNodes failed!\n");
        fprintf(stderr, "CTI error: %s\n", cti_error_str());
    }
    assert(mynumnodes != 0);
    printf("Number of compute nodes used by application: %d\n", mynumnodes);

    /*
     * cti_getAppHostsList - Returns a null terminated array of strings containing
     *                      the hostnames of the compute nodes
     *                      for the application associated with the pid.
     */
    myhostlist = cti_getAppHostsList(appId);
    if (myhostlist == NULL) {
        fprintf(stderr, "Error: cti_getAppHostsList failed!\n");
        fprintf(stderr, "CTI error: %s\n", cti_error_str());
    }
    assert(myhostlist != NULL);
    printf("\nThe following is a list of compute node hostnames returned by cti_getAppHostsList():\n\n");
    i = myhostlist;
    while (*i != NULL) {
        printf("%s\n", *i);
        free(*i++);
    }
    free(myhostlist);
    myhostlist = NULL;

    /*
     * cti_getAppHostsPlacement -   Returns a cti_hostsList_t containing cti_host_t
     *                              entries that contain the hostname of the compute
     *                              nodes allocated and the number of PEs
     *                              assigned to that host for the application associated
     *                              with the launcher pid.
     */
    myhostplacement = cti_getAppHostsPlacement(appId);
    if (myhostplacement == NULL) {
        fprintf(stderr, "Error: cti_getAppHostsPlacement failed!\n");
        fprintf(stderr, "CTI error: %s\n", cti_error_str());
    }
    assert(myhostplacement != NULL);
    printf("\nThe following information was returned by cti_getAppHostsPlacement():\n\n");
    printf("There are %d host(s) in the cti_hostsList_t struct.\n", myhostplacement->numHosts);
    for (j=0; j < myhostplacement->numHosts; ++j) {
        printf("On host %s there are %d PEs.\n", myhostplacement->hosts[j].hostname, myhostplacement->hosts[j].numPes);
    }
    cti_destroyHostsList(myhostplacement);
    myhostplacement = NULL;

    /*
     * cti_killApp - Send a signal using the appropriate launcher kill mechanism to
     *               an application launcher.
     */
    j = cti_killApp(appId, 0);
    if (j) {
        fprintf(stderr, "Error: cti_killApp failed!\n");
        fprintf(stderr, "CTI error: %s\n", cti_error_str());
    }
    assert(j == 0);
}<|MERGE_RESOLUTION|>--- conflicted
+++ resolved
@@ -93,15 +93,10 @@
         }
             break;
 
-<<<<<<< HEAD
-        case CTI_WLM_SLURM:
-        case CTI_WLM_SSH:
-            break;
-=======
+
         case CTI_WLM_SSH:
             break;
 
->>>>>>> 43e83591
         default:
             // do nothing
             printf("Unsupported wlm!\n");
