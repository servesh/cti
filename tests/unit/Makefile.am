--- conflicted
+++ resolved
@@ -29,14 +29,8 @@
 
 # unit test binary
 unit_tests_SOURCES  = unit_tests.cpp cti_fe_unit_test.cpp cti_archive_unit_test.cpp \
-<<<<<<< HEAD
-					  cti_manifest_unit_test.cpp cti_session_unit_test.cpp \
-					  cti_header_unit_test.cpp
+		      cti_manifest_unit_test.cpp cti_session_unit_test.cpp
 unit_tests_CPPFLAGS = $(CODE_COVERAGE_CPPFLAGS)
-=======
-					  cti_manifest_unit_test.cpp cti_session_unit_test.cpp
-
->>>>>>> f6fa5dff
 unit_tests_CFLAGS   = $(AM_CFLAGS) -fPIC -I$(SRC) -I$(EXTERNAL) \
 	-I$(GTEST)/include -I$(GTEST) \
 	-I$(GMOCK)/include -I$(GMOCK) \
