--- conflicted
+++ resolved
@@ -18,24 +18,11 @@
 	path = external/tbb
 	url = ssh://git@stash.us.cray.com:7999/pe-cdst/tbb.git
 	branch = cti-external
-<<<<<<< HEAD
-[submodule "external/libssh"]
-	path = external/libssh
-	url = ssh://git@stash.us.cray.com:7999/pe-cdst/libssh.git
-=======
 [submodule "external/libssh2"]
 	path = external/libssh2
 	url = ssh://git@stash.us.cray.com:7999/pe-cdst/libssh2.git
->>>>>>> 1ad9bf9e
 	branch = cti-external
 [submodule "tests/test_support/googletest"]
 	path = tests/test_support/googletest
 	url = ssh://git@stash.us.cray.com:7999/pe-cdst/googletest.git
-<<<<<<< HEAD
-	branch = cdst_external
-[submodule "set_default"]
-	path = set_default
-	url = ssh://git@stash.us.cray.com:7999/pe-cenv/set_default.git
-=======
-	branch = cdst_external
->>>>>>> 1ad9bf9e
+	branch = cdst_external