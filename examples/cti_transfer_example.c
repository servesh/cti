/*********************************************************************************\
 * cti_transfer_example.c - An example program which takes advantage of the Cray
 *          tools interface which will launch an application session from the
 *          given argv and transfer test files.
 *
 * Copyright 2011-2016 Cray Inc.  All Rights Reserved.
 *
 *********************************************************************************/

#include <stdio.h>
#include <stdlib.h>
#include <unistd.h>

#include "cray_tools_fe.h"

void
usage(char *name)
{
    fprintf(stdout, "USAGE: %s [LAUNCHER STRING]\n", name);
    fprintf(stdout, "Launch an application using the Cray Tools Interface\n");
    fprintf(stdout, "and transfer a test file to the compute node.\n");
    return;
}

int
main(int argc, char **argv)
{
<<<<<<< HEAD
    cti_app_id_t        myapp;
    cti_session_id_t    mysid;
    cti_manifest_id_t   mymid;
    char *              file_loc;
    cti_wlm_type        mywlm;
    int                 r;

    if (argc < 2)
    {
        usage(argv[0]);
        return 1;
    }

    /*
     * cti_launchAppBarrier - Start an application using the application launcher
     *                        with the provided argv array and have the launcher
     *                        hold the application at its startup barrier for
     *                        MPI/SHMEM/UPC/CAF applications.
     */
    myapp = cti_launchAppBarrier((const char * const *)&argv[1],-1,-1,NULL,NULL,NULL);
    if (myapp == 0)
    {
        fprintf(stderr, "Error: cti_launchAppBarrier failed!\n");
        fprintf(stderr, "CTI error: %s\n", cti_error_str());
        return 1;
    }

    // Ensure app is valid
    if(cti_appIsValid(myapp) == 0){
        fprintf(stderr, "Error: app is invalid!\n");
        return 1;
    }

    // Create a new session based on the app_id
    mysid = cti_createSession(myapp);
    if (mysid == 0)
    {
        fprintf(stderr, "Error: cti_createSession failed!\n");
        fprintf(stderr, "CTI error: %s\n", cti_error_str());
        return 1;
    }

    // Ensure session is valid
    if(cti_sessionIsValid(mysid) == 0){
        fprintf(stderr, "Error: session is invalid!\n");
        return 1;
    }

    // Create a manifest based on the session
    mymid = cti_createManifest(mysid);
    if (mymid == 0)
    {
        fprintf(stderr, "Error: cti_createManifest failed!\n");
        fprintf(stderr, "CTI error: %s\n", cti_error_str());
        return 1;
    }

    // Ensure manifest is valid
    if(cti_manifestIsValid(mymid) == 0){
        fprintf(stderr, "Error: manifest is invalid!\n");
        return 1;
    }

    // Add the file to the manifest
    r = cti_addManifestFile(mymid, "testing.info");
    if (r)
    {
        fprintf(stderr, "Error: cti_addManifestFile failed!\n");
        fprintf(stderr, "CTI error: %s\n", cti_error_str());
        return 1;
    }

    // Send the manifest to the compute node
    r = cti_sendManifest(mymid);
    if (r)
    {
        fprintf(stderr, "Error: cti_sendManifest failed!\n");
        fprintf(stderr, "CTI error: %s\n", cti_error_str());
        return 1;
    }

    // Get the location of the directory where the file now resides on the
    // compute node
    file_loc = cti_getSessionFileDir(mysid);
    if (file_loc == NULL)
    {
        fprintf(stderr, "Error: cti_getSessionFileDir failed!\n");
        fprintf(stderr, "CTI error: %s\n", cti_error_str());
        return 1;
    }

    printf("Sent testing.info to the directory %s on the compute node(s).\n", file_loc);

    // Get the current WLM in use so that we can verify based on that
    mywlm = cti_current_wlm();
    if(mywlm == CTI_WLM_NONE){
        fprintf(stderr, "Error: Could not succesfully detect workload manager!\n");
        return 1;
    }

    // Conduct WLM specific calls
    switch (mywlm)
    {
        case CTI_WLM_CRAY_SLURM:
        {
            cti_cray_slurm_ops_t * slurm_ops;
            cti_wlm_type ret = cti_open_ops(&slurm_ops);
            if (ret != mywlm)
            {
                fprintf(stderr, "Error: cti_open_ops returned mismatched wlm!\n");
                return 1;
            } else if (slurm_ops == NULL)
            {
                fprintf(stderr, "Error: cti_open_ops did not return any ops!\n");
                return 1;
            }
            /*
             * getSrunInfo - Obtain information about the srun process
             */
             cti_srunProc_t *mysruninfo = slurm_ops->getSrunInfo(myapp);
             if (mysruninfo == NULL)
=======
	cti_app_id_t		myapp;
	cti_session_id_t	mysid;
	cti_manifest_id_t	mymid;
	char *				file_loc;
	cti_wlm_type_t		mywlm;
	int					r;
	
	if (argc < 2)
	{
		usage(argv[0]);
		return 1;
	}
	
	/*
	 * cti_launchAppBarrier - Start an application using the application launcher
	 *                        with the provided argv array and have the launcher
	 *                        hold the application at its startup barrier for 
	 *                        MPI/SHMEM/UPC/CAF applications.
	 */
	myapp = cti_launchAppBarrier((const char * const *)&argv[1],-1,-1,NULL,NULL,NULL);
	if (myapp == 0)
	{
		fprintf(stderr, "Error: cti_launchAppBarrier failed!\n");
		fprintf(stderr, "CTI error: %s\n", cti_error_str());
		return 1;
	}
	
	// Ensure app is valid
	if(cti_appIsValid(myapp) == 0){
		fprintf(stderr, "Error: app is invalid!\n");
		return 1;
	}
	
	// Create a new session based on the app_id
	mysid = cti_createSession(myapp);
	if (mysid == 0)
	{
		fprintf(stderr, "Error: cti_createSession failed!\n");
		fprintf(stderr, "CTI error: %s\n", cti_error_str());
		return 1;
	}
	
	// Ensure session is valid
	if(cti_sessionIsValid(mysid) == 0){
		fprintf(stderr, "Error: session is invalid!\n");
		return 1;
	}
	
	// Create a manifest based on the session
	mymid = cti_createManifest(mysid);
	if (mymid == 0)
	{
		fprintf(stderr, "Error: cti_createManifest failed!\n");
		fprintf(stderr, "CTI error: %s\n", cti_error_str());
		return 1;
	}
	
	// Ensure manifest is valid
	if(cti_manifestIsValid(mymid) == 0){
		fprintf(stderr, "Error: manifest is invalid!\n");
		return 1;
	}
	
	// Add the file to the manifest
	r = cti_addManifestFile(mymid, "testing.info");
	if (r)
	{
		fprintf(stderr, "Error: cti_addManifestFile failed!\n");
		fprintf(stderr, "CTI error: %s\n", cti_error_str());
		return 1;
	}
	
	// Send the manifest to the compute node
	r = cti_sendManifest(mymid);
	if (r)
	{
		fprintf(stderr, "Error: cti_sendManifest failed!\n");
		fprintf(stderr, "CTI error: %s\n", cti_error_str());
		return 1;
	}
	
	// Get the location of the directory where the file now resides on the
	// compute node
	file_loc = cti_getSessionFileDir(mysid);
	if (file_loc == NULL)
	{
		fprintf(stderr, "Error: cti_getSessionFileDir failed!\n");
		fprintf(stderr, "CTI error: %s\n", cti_error_str());
		return 1;
	}
	
	printf("Sent testing.info to the directory %s on the compute node(s).\n", file_loc);
	
	// Get the current WLM in use so that we can verify based on that
	mywlm = cti_current_wlm();
	if(mywlm == CTI_WLM_NONE){
		fprintf(stderr, "Error: Could not succesfully detect workload manager!\n");
		return 1;
	}
	
	// Conduct WLM specific calls
	switch (mywlm)
	{
		case CTI_WLM_CRAY_SLURM:
		{
			cti_srunProc_t *	mysruninfo;

			/*
			 * cti_cray_slurm_getSrunInfo - Obtain information about the srun process
			 */
			 mysruninfo = cti_cray_slurm_getSrunInfo(myapp);
			 if (mysruninfo == NULL) 
>>>>>>> dd2d659a
             {
                fprintf(stderr, "Error: getSrunInfo failed!\n");
                fprintf(stderr, "CTI error: %s\n", cti_error_str());
                return 1;
             } else
             {
                printf("\nVerify by issuing the following commands in another terminal:\n\n");
                printf("srun --jobid=%lu --gres=none --mem-per-cpu=0 ls %s\n", (long unsigned int)mysruninfo->jobid, file_loc);
                free(mysruninfo);
             }
        }
            break;

        case CTI_WLM_SSH:
            break;

        default:
            // do nothing
            printf("Unsupported wlm!\n");
            break;
    }

    free(file_loc);

    printf("\nHit return to release the application from the startup barrier...");

    // just read a single character from stdin then release the app/exit
    (void)getchar();

    r = cti_releaseAppBarrier(myapp);
    if (r)
    {
        fprintf(stderr, "Error: cti_releaseAppBarrier failed!\n");
        fprintf(stderr, "CTI error: %s\n", cti_error_str());
        return 1;
    }

    cti_deregisterApp(myapp);

    return 0;
}<|MERGE_RESOLUTION|>--- conflicted
+++ resolved
@@ -25,12 +25,11 @@
 int
 main(int argc, char **argv)
 {
-<<<<<<< HEAD
     cti_app_id_t        myapp;
     cti_session_id_t    mysid;
     cti_manifest_id_t   mymid;
     char *              file_loc;
-    cti_wlm_type        mywlm;
+    cti_wlm_type_t      mywlm;
     int                 r;
 
     if (argc < 2)
@@ -147,120 +146,6 @@
              */
              cti_srunProc_t *mysruninfo = slurm_ops->getSrunInfo(myapp);
              if (mysruninfo == NULL)
-=======
-	cti_app_id_t		myapp;
-	cti_session_id_t	mysid;
-	cti_manifest_id_t	mymid;
-	char *				file_loc;
-	cti_wlm_type_t		mywlm;
-	int					r;
-	
-	if (argc < 2)
-	{
-		usage(argv[0]);
-		return 1;
-	}
-	
-	/*
-	 * cti_launchAppBarrier - Start an application using the application launcher
-	 *                        with the provided argv array and have the launcher
-	 *                        hold the application at its startup barrier for 
-	 *                        MPI/SHMEM/UPC/CAF applications.
-	 */
-	myapp = cti_launchAppBarrier((const char * const *)&argv[1],-1,-1,NULL,NULL,NULL);
-	if (myapp == 0)
-	{
-		fprintf(stderr, "Error: cti_launchAppBarrier failed!\n");
-		fprintf(stderr, "CTI error: %s\n", cti_error_str());
-		return 1;
-	}
-	
-	// Ensure app is valid
-	if(cti_appIsValid(myapp) == 0){
-		fprintf(stderr, "Error: app is invalid!\n");
-		return 1;
-	}
-	
-	// Create a new session based on the app_id
-	mysid = cti_createSession(myapp);
-	if (mysid == 0)
-	{
-		fprintf(stderr, "Error: cti_createSession failed!\n");
-		fprintf(stderr, "CTI error: %s\n", cti_error_str());
-		return 1;
-	}
-	
-	// Ensure session is valid
-	if(cti_sessionIsValid(mysid) == 0){
-		fprintf(stderr, "Error: session is invalid!\n");
-		return 1;
-	}
-	
-	// Create a manifest based on the session
-	mymid = cti_createManifest(mysid);
-	if (mymid == 0)
-	{
-		fprintf(stderr, "Error: cti_createManifest failed!\n");
-		fprintf(stderr, "CTI error: %s\n", cti_error_str());
-		return 1;
-	}
-	
-	// Ensure manifest is valid
-	if(cti_manifestIsValid(mymid) == 0){
-		fprintf(stderr, "Error: manifest is invalid!\n");
-		return 1;
-	}
-	
-	// Add the file to the manifest
-	r = cti_addManifestFile(mymid, "testing.info");
-	if (r)
-	{
-		fprintf(stderr, "Error: cti_addManifestFile failed!\n");
-		fprintf(stderr, "CTI error: %s\n", cti_error_str());
-		return 1;
-	}
-	
-	// Send the manifest to the compute node
-	r = cti_sendManifest(mymid);
-	if (r)
-	{
-		fprintf(stderr, "Error: cti_sendManifest failed!\n");
-		fprintf(stderr, "CTI error: %s\n", cti_error_str());
-		return 1;
-	}
-	
-	// Get the location of the directory where the file now resides on the
-	// compute node
-	file_loc = cti_getSessionFileDir(mysid);
-	if (file_loc == NULL)
-	{
-		fprintf(stderr, "Error: cti_getSessionFileDir failed!\n");
-		fprintf(stderr, "CTI error: %s\n", cti_error_str());
-		return 1;
-	}
-	
-	printf("Sent testing.info to the directory %s on the compute node(s).\n", file_loc);
-	
-	// Get the current WLM in use so that we can verify based on that
-	mywlm = cti_current_wlm();
-	if(mywlm == CTI_WLM_NONE){
-		fprintf(stderr, "Error: Could not succesfully detect workload manager!\n");
-		return 1;
-	}
-	
-	// Conduct WLM specific calls
-	switch (mywlm)
-	{
-		case CTI_WLM_CRAY_SLURM:
-		{
-			cti_srunProc_t *	mysruninfo;
-
-			/*
-			 * cti_cray_slurm_getSrunInfo - Obtain information about the srun process
-			 */
-			 mysruninfo = cti_cray_slurm_getSrunInfo(myapp);
-			 if (mysruninfo == NULL) 
->>>>>>> dd2d659a
              {
                 fprintf(stderr, "Error: getSrunInfo failed!\n");
                 fprintf(stderr, "CTI error: %s\n", cti_error_str());
